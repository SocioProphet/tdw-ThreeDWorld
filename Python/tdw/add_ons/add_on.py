from typing import List
from abc import ABC, abstractmethod


class AddOn(ABC):
    """
    Controller add-ons can be "attached" to any controller to add functionality into the `communicate()` function.

    Add-ons work by reading the response from the build and building a list of commands to be sent on the next frame.
    Anything that add-ons do can be replicated elsewhere via the TDW Command API, which means that these add-ons don't provide _additional_ functionality to TDW; rather, they are utility objects for commonly required tasks such as image capture.

    We recommend that new TDW users use add-ons in their controllers, while more experienced users might prefer to have more fine-grained control. Add-ons are a new feature in TDW as of v1.9.0 and we're still in the process of updating our example controllers.

    ## Usage

    To attach an add-on, append it to the `add_ons` list.
    Every time `communicate()` is called, the add-on will evaluate the response from the build. The add-on can send additional commands to the build on the next frame or do something within its own state (such as update an ongoing log):

    ```python
    from tdw.controller import Controller
    from tdw.add_ons.debug import Debug

    c = Controller(launch_build=False)
    d = Debug(record=True, path="log.json")
    c.add_ons.append(d)
    # The debug add-on will log this command.
    c.communicate({"$type": "do_nothing"})
    # The debug add-on will log this command and generate a log.json file.
    c.communicate({"$type": "terminate"})
    ```

    ## Add-ons

    - [Benchmark](benchmark.md)
    - [CinematicCamera](cinematic_camera.md)
    - [CollisionManager](collision_manager.md)
    - [Debug](debug.md)
<<<<<<< HEAD
    - [EmbodiedAvatar](embodied_avatar.md)
=======
    - [Floorplan](floorplan.md)
>>>>>>> 1a1b1f4d
    - [ImageCapture](image_capture.md)
    - [Keyboard](keyboard.md)
    - [ObjectManager](object_manager.md)
    - [OccupancyMap](occupancy_map.md)
    - [Robot](robot.md)
    - [StepPhysics](step_physics.md)
    - [ThirdPersonCamera](third_person_camera.md)

    ## Example controllers

    - `tdw/Python/example_controllers/add_ons.py` How to add multiple add-ons to the controller.
    - `tdw/Python/example_controller/debug.py` Example implementation of a `Debug` add-on.
    - `tdw/Python/example_controllers/keyboard_controls.py` Example implementation of a `Keyboard` add-on.
    - `tdw/Python/example_controllers/cinematic_camera_controls.py` Example implementation of a `CinematicCamera` add-on.
    - `tdw/Python/example_controllers/occupancy_mapper.py` Generate an occupancy map and create an image of it.
    """

    def __init__(self):
        """
        (no parameters)
        """

        """:field
        These commands will be appended to the commands of the next `communicate()` call.
        """
        self.commands: List[dict] = list()
        """:field
        If True, this module has been initialized.
        """
        self.initialized: bool = False

    @abstractmethod
    def get_initialization_commands(self) -> List[dict]:
        """
        This function gets called exactly once per add-on. To re-initialize, set `self.initialized = False`.

        :return: A list of commands that will initialize this add-on.
        """

        raise Exception()

    @abstractmethod
    def on_send(self, resp: List[bytes]) -> None:
        """
        This is called after commands are sent to the build and a response is received.

        Use this function to send commands to the build on the next frame, given the `resp` response.
        Any commands in the `self.commands` list will be sent on the next frame.

        :param resp: The response from the build.
        """

        raise Exception()

    def before_send(self, commands: List[dict]) -> None:
        """
        This is called before sending commands to the build. By default, this function doesn't do anything.

        :param commands: The commands that are about to be sent to the build.
        """

        pass<|MERGE_RESOLUTION|>--- conflicted
+++ resolved
@@ -35,11 +35,8 @@
     - [CinematicCamera](cinematic_camera.md)
     - [CollisionManager](collision_manager.md)
     - [Debug](debug.md)
-<<<<<<< HEAD
     - [EmbodiedAvatar](embodied_avatar.md)
-=======
     - [Floorplan](floorplan.md)
->>>>>>> 1a1b1f4d
     - [ImageCapture](image_capture.md)
     - [Keyboard](keyboard.md)
     - [ObjectManager](object_manager.md)
