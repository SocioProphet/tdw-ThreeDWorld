from abc import ABC, abstractmethod
from typing import List, Union, Dict, Optional
from pathlib import Path
from tdw.controller import Controller
from tdw.tdw_utils import TDWUtils
from tdw.add_ons.add_on import AddOn
from tdw.sensors_data.analog_pin import AnalogPin
from tdw.sensors_data.pin_mode import PinMode
from tdw.sensors_data.finger import Finger


class SensorInterfaceBase(AddOn, ABC):
    """
    Abstract base class for sensor or haptic interface add-ons.
    """

    def __init__(self, board_type: str = "Arduino Uno"):
        """
        :param board_type: The type of Arduino board being used.
        """

        super().__init__()
        """:field
        The type of Arduino board in use.
        """
        self.board_type: str = board_type

    def get_initialization_commands(self) -> List[dict]:
        """
        This function gets called exactly once per add-on. To re-initialize, set `self.initialized = False`.

        :return: A list of commands that will initialize this add-on.
        """
        self.commands = []
        self.commands.append({"$type": "create_sensor_interface",
                              "board_type": self.board_type})
        return self.commands


    def on_send(self, resp: List[bytes]) -> None:
        """
        This is called after commands are sent to the build and a response is received.

        Use this function to send commands to the build on the next frame, given the `resp` response.
        Any commands in the `self.commands` list will be sent on the next frame.

        :param resp: The response from the build.
        """
        return

    def get_digital_read_command(self, pin: int) -> Optional[dict]:
        return {"$type": "digital_read",
                "digital_pin": pin}

    def get_digital_write_command(self, pin: int, pin_mode: PinMode, value: int) -> Optional[dict]:
        return {"$type": "digital_write",
                "digital_pin": pin,
                "pin_mode": pin_mode,
                "value": value}

    def get_analog_read_command(self, pin: AnalogPin) -> Optional[dict]:
        return{"$type": "analog_read",
               "analog_pin": pin}

    def get_analog_pwm_write_command(self, pin: int, value: int):
        return {"$type": "analog_pwm_write",
                "digital_pin": pin,
                "value": value}

    def get_analog_servo_write_command(self, pin: int, value: int):
        return {"$type": "analog_servo_write",
                "digital_pin": pin,
                "value": value}

    def get_send_arduino_command(self, command_name: str) -> Optional[dict]:
        return {"$type": "send_arduino_command",
<<<<<<< HEAD
                "arduino_command_name": command_name}
    """
    def get_send_haptic_glove_command(self, wave_id: int, fingers: List[str]) -> Optional[dict]:
        return {"$type": "send_haptic_glove_command",
                "waveform_id": wave_id,
                "fingers": fingers}
    """
    def get_send_haptic_glove_command(self, wave_id: int) -> Optional[dict]:
        return {"$type": "send_haptic_glove_command",
                "waveform_id": wave_id}
=======
                         "arduino_command_name": command_name}
>>>>>>> 5ddb5db4
<|MERGE_RESOLUTION|>--- conflicted
+++ resolved
@@ -74,7 +74,6 @@
 
     def get_send_arduino_command(self, command_name: str) -> Optional[dict]:
         return {"$type": "send_arduino_command",
-<<<<<<< HEAD
                 "arduino_command_name": command_name}
     """
     def get_send_haptic_glove_command(self, wave_id: int, fingers: List[str]) -> Optional[dict]:
@@ -84,7 +83,4 @@
     """
     def get_send_haptic_glove_command(self, wave_id: int) -> Optional[dict]:
         return {"$type": "send_haptic_glove_command",
-                "waveform_id": wave_id}
-=======
-                         "arduino_command_name": command_name}
->>>>>>> 5ddb5db4
+                "waveform_id": wave_id}