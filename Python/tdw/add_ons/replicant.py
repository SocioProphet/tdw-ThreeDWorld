--- conflicted
+++ resolved
@@ -298,11 +298,7 @@
                                "pass_masks": ["_img"],
                                "avatar_id": self.static.avatar_id},
                               {"$type": "parent_avatar_to_replicant",
-<<<<<<< HEAD
                                "position": {"x": -0.1, "y": -0.1, "z": 0},
-=======
-                               "position": {"x": 0, "y": 1.73, "z": 0.1838},
->>>>>>> 75ee2580
                                "avatar_id": self.static.avatar_id,
                                "id": self.replicant_id},
                               {"$type": "enable_image_sensor",
