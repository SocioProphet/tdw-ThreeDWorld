<<<<<<< HEAD
__version__ = "1.11.12"
=======
__version__ = "1.11.14"
>>>>>>> aeec307b
<|MERGE_RESOLUTION|>--- conflicted
+++ resolved
@@ -1,5 +1 @@
-<<<<<<< HEAD
-__version__ = "1.11.12"
-=======
-__version__ = "1.11.14"
->>>>>>> aeec307b
+__version__ = "1.11.15"