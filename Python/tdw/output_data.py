from tdw.FBOutput import Vector3, Quaternion, PassMask, Color, MessageType, SimpleTransform, PathState
from tdw.FBOutput import SceneRegions as SceRegs
from tdw.FBOutput import Transforms as Trans
from tdw.FBOutput import Rigidbodies as Rigis
from tdw.FBOutput import Bounds as Bouns
from tdw.FBOutput import Images as Imags
from tdw.FBOutput import AvatarKinematic as AvKi
from tdw.FBOutput import AvatarNonKinematic as AvNoKi
from tdw.FBOutput import AvatarSimpleBody as AvSi
from tdw.FBOutput import SegmentationColors as Segs
from tdw.FBOutput import AvatarSegmentationColor as AvSC
from tdw.FBOutput import IsOnNavMesh as IsNM
from tdw.FBOutput import IdPassGrayscale as IdGS
from tdw.FBOutput import Collision as Col
from tdw.FBOutput import ImageSensors as ImSe
from tdw.FBOutput import CameraMatrices as CaMa
from tdw.FBOutput import IdPassSegmentationColors as IdSC
from tdw.FBOutput import FlexParticles as Flex
from tdw.FBOutput import VRRig as VR
from tdw.FBOutput import LogMessage as Log
from tdw.FBOutput import Meshes as Me
from tdw.FBOutput import Substructure as Sub
from tdw.FBOutput import Version as Ver
from tdw.FBOutput import EnvironmentCollision as EnvCol
from tdw.FBOutput import Volumes as Vol
from tdw.FBOutput import AudioSources as Audi
from tdw.FBOutput import Raycast as Ray
from tdw.FBOutput import Overlap as Over
from tdw.FBOutput import Containment as Cont
from tdw.FBOutput import NavMeshPath as Path
from tdw.FBOutput import StaticRobot as StRobo
from tdw.FBOutput import Keyboard as Key
from tdw.FBOutput import Magnebot as Mag
from tdw.FBOutput import ScreenPosition as Screen
from tdw.FBOutput import TriggerCollision as Trigger
from tdw.FBOutput import LocalTransforms as LocalTran
from tdw.FBOutput import DriveAxis, JointType
from tdw.FBOutput import QuitSignal as QuitSig
from tdw.FBOutput import MagnebotWheels as MWheels
from tdw.FBOutput import Occlusion as Occl
from tdw.FBOutput import Lights as Lites
from tdw.FBOutput import Categories as Cats
from tdw.FBOutput import StaticRigidbodies as StatRig
from tdw.FBOutput import RobotJointVelocities as RoJoVe
from tdw.FBOutput import StaticEmptyObjects as StaticEmpty
from tdw.FBOutput import DynamicEmptyObjects as DynamicEmpty
from tdw.FBOutput import OculusTouchButtons as OculusTouch
from tdw.FBOutput import StaticOculusTouch as StatOc
from tdw.FBOutput import StaticCompositeObjects as StatComp
from tdw.FBOutput import DynamicCompositeObjects as DynComp
from tdw.FBOutput import AudioSourceDone as AudDone
from tdw.FBOutput import ObiParticles as ObiP
from tdw.FBOutput import ObjectColliderIntersection as ObjColInt
from tdw.FBOutput import EnvironmentColliderIntersection as EnvColInt
from tdw.FBOutput import Mouse as Mous
from tdw.FBOutput import DynamicRobots as DynRob
from tdw.FBOutput import FieldOfView as Fov
from tdw.FBOutput import Replicants as Repl
from tdw.FBOutput import Framerate as Frame
from tdw.FBOutput import OccupancyMap as Occ
from tdw.FBOutput import EulerAngles as Eulers
<<<<<<< HEAD
from tdw.FBOutput import Drones as Dro
=======
from tdw.FBOutput import ReplicantSegmentationColors as RepSepCo
>>>>>>> 4d8ecb60
from tdw.vr_data.oculus_touch_button import OculusTouchButton
from tdw.container_data.container_tag import ContainerTag
from tdw.replicant.action_status import ActionStatus
import numpy as np
from typing import Tuple, Optional, List


class OutputDataUndefinedError(Exception):
    pass


class OutputData(object):
    def __init__(self, b):
        self.bytes = bytearray(b)
        self.data = self.get_data()

    def get_data(self):
        raise OutputDataUndefinedError("Undefined!")

    @staticmethod
    def get_data_type_id(b: bytes) -> str:
        """
        Returns the ID of the serialized object.
        :param b: A byte array.
        """

        return b[4:8].decode('utf-8')

    @staticmethod
    def _get_vector3(constructor) -> Tuple[float, float, float]:
        """
        Returns x, y, and z values of a Vector3, given a constructor.

        :param constructor: A constructor that accepts 1 parameter of type Vector3.
        """

        return OutputData._get_xyz(constructor(Vector3.Vector3()))

    @staticmethod
    def _get_xyz(vector3: Vector3) -> Tuple[float, float, float]:
        """
        returns the x, y, and z values of a Vector3, given the Vector3 object.

        :param vector3: The Vector3 object.
        """

        return vector3.X(), vector3.Y(), vector3.Z()

    @staticmethod
    def _get_quaternion(constructor) -> Tuple[float, float, float, float]:
        """
        Returns x, y, z, and w values of a Quaternion, given a constructor.

        :param constructor: A constructor that accepts 1 parameter of type Quaternion.
        """

        return OutputData._get_xyzw(constructor(Quaternion.Quaternion()))

    @staticmethod
    def _get_xyzw(quaternion: Quaternion) -> Tuple[float, float, float, float]:
        """
        returns the x, y, and z values of a Quaternion, given the Quaternion object.

        :param quaternion: The Quaternion object.
        """

        return quaternion.X(), quaternion.Y(), quaternion.Z(), quaternion.W()

    @staticmethod
    def _get_color(constructor) -> Tuple[float, float, float]:
        """
        Returns the r, g, and b values of a Color, given a constructor.

        :param constructor: A constructor that accepts 1 parameter of type Color.
        """

        return OutputData._get_rgb(constructor(Color.Color()))

    @staticmethod
    def _get_rgb(color: Color) -> Tuple[float, float, float]:
        """
        returns the r, g, and b values of a Color, given the Color object.

        :param color: The Color object.
        """
        return color.R(), color.G(), color.B()


class SceneRegions(OutputData):
    def get_data(self) -> SceRegs.SceneRegions:
        return SceRegs.SceneRegions.GetRootAsSceneRegions(self.bytes, 0)

    def get_center(self, index: int) -> Tuple[float, float, float]:
        return OutputData._get_vector3(self.data.Regions(index).Center)

    def get_bounds(self, index: int) -> Tuple[float, float, float]:
        return OutputData._get_vector3(self.data.Regions(index).Bounds)

    def get_id(self, index: int) -> int:
        return self.data.Regions(index).Id()

    def get_num(self) -> int:
        return self.data.RegionsLength()


class Transforms(OutputData):
    def __init__(self, b):
        super().__init__(b)
        self._ids = self.data.IdsAsNumpy()
        self._positions = self.data.PositionsAsNumpy().reshape(-1, 3)
        self._rotations = self.data.RotationsAsNumpy().reshape(-1, 4)
        self._forwards = self.data.ForwardsAsNumpy().reshape(-1, 3)

    def get_data(self) -> Trans.Transforms:
        return Trans.Transforms.GetRootAsTransforms(self.bytes, 0)

    def get_num(self) -> int:
        return len(self._ids)

    def get_id(self, index: int) -> int:
        return int(self._ids[index])

    def get_position(self, index: int) -> np.array:
        return self._positions[index]

    def get_forward(self, index: int) -> np.array:
        return self._forwards[index]

    def get_rotation(self, index: int) -> np.array:
        return self._rotations[index]


class Rigidbodies(OutputData):
    def __init__(self, b):
        super().__init__(b)
        self._ids = self.data.IdsAsNumpy()
        self._velocities = self.data.VelocitiesAsNumpy().reshape(-1, 3)
        self._angular_velocities = self.data.AngularVelocitiesAsNumpy().reshape(-1, 3)
        self._sleeping = self.data.SleepingsAsNumpy()

    def get_data(self) -> Rigis.Rigidbodies:
        return Rigis.Rigidbodies.GetRootAsRigidbodies(self.bytes, 0)

    def get_num(self) -> int:
        return len(self._ids)

    def get_id(self, index: int) -> int:
        return int(self._ids[index])

    def get_velocity(self, index: int) -> np.array:
        return self._velocities[index]

    def get_angular_velocity(self, index: int) -> np.array:
        return self._angular_velocities[index]

    def get_sleeping(self, index: int) -> bool:
        return bool(self._sleeping[index])


class StaticRigidbodies(OutputData):
    def __init__(self, b):
        super().__init__(b)
        self._ids = self.data.IdsAsNumpy()
        self._physics_values = self.data.PhysicsValuesAsNumpy().reshape(-1, 4)
        self._kinematic = self.data.KinematicAsNumpy()

    def get_data(self) -> StatRig.StaticRigidbodies:
        return StatRig.StaticRigidbodies.GetRootAsStaticRigidbodies(self.bytes, 0)

    def get_num(self) -> int:
        return len(self._ids)

    def get_id(self, index: int) -> int:
        return int(self._ids[index])

    def get_mass(self, index: int) -> float:
        return float(self._physics_values[index][0])

    def get_kinematic(self, index: int) -> bool:
        return bool(self._kinematic[index])

    def get_dynamic_friction(self, index: int) -> float:
        return float(self._physics_values[index][1])

    def get_static_friction(self, index: int) -> float:
        return float(self._physics_values[index][2])

    def get_bounciness(self, index: int) -> float:
        return float(self._physics_values[index][3])


class Bounds(OutputData):
    def __init__(self, b):
        super().__init__(b)
        self._ids = self.data.IdsAsNumpy()
        self._bounds_positions = self.data.BoundPositionsAsNumpy().reshape(len(self._ids), 7, 3)

    def get_data(self) -> Bouns.Bounds:
        return Bouns.Bounds.GetRootAsBounds(self.bytes, 0)

    def get_num(self) -> int:
        return len(self._ids)

    def get_id(self, index: int) -> int:
        return int(self._ids[index])

    def get_front(self, index: int) -> np.array:
        return self._bounds_positions[index][0]

    def get_back(self, index: int) -> np.array:
        return self._bounds_positions[index][1]

    def get_left(self, index: int) -> np.array:
        return self._bounds_positions[index][3]

    def get_right(self, index: int) -> np.array:
        return self._bounds_positions[index][2]

    def get_top(self, index: int) -> np.array:
        return self._bounds_positions[index][4]

    def get_bottom(self, index: int) -> np.array:
        return self._bounds_positions[index][5]

    def get_center(self, index: int) -> np.array:
        return self._bounds_positions[index][6]


class Images(OutputData):
    PASS_MASKS = {PassMask.PassMask._img: "_img",
                  PassMask.PassMask._id: "_id",
                  PassMask.PassMask._category: "_category",
                  PassMask.PassMask._mask: "_mask",
                  PassMask.PassMask._depth: "_depth",
                  PassMask.PassMask._normals: "_normals",
                  PassMask.PassMask._flow: "_flow",
                  PassMask.PassMask._depth_simple: "_depth_simple",
                  PassMask.PassMask._albedo: "_albedo"
                  }

    def get_data(self) -> Imags.Images:
        return Imags.Images.GetRootAsImages(self.bytes, 0)

    def get_avatar_id(self) -> str:
        return self.data.AvatarId().decode('utf-8')

    def get_sensor_name(self) -> str:
        return self.data.SensorName().decode('utf-8')

    def get_num_passes(self) -> int:
        return self.data.PassesLength()

    def get_pass_mask(self, index: int) -> str:
        return Images.PASS_MASKS[self.data.Passes(index).PassMask()]

    def get_image(self, index: int) -> np.array:
        return self.data.Passes(index).ImageAsNumpy()

    def get_extension(self, index: int) -> str:
        return "png" if self.data.Passes(index).Extension() == 1 else "jpg"

    def get_width(self) -> int:
        return self.data.Width()

    def get_height(self) -> int:
        return self.data.Height()


class AvatarKinematic(OutputData):
    def get_data(self) -> AvKi.AvatarKinematic:
        return AvKi.AvatarKinematic.GetRootAsAvatarKinematic(self.bytes, 0)

    def get_avatar_id(self) -> str:
        return self.data.Id().decode('utf-8')

    def get_position(self) -> Tuple[float, float, float]:
        return OutputData._get_xyz(self.data.Position())

    def get_rotation(self) -> Tuple[float, float, float, float]:
        return OutputData._get_xyzw(self.data.Rotation())

    def get_forward(self) -> Tuple[float, float, float]:
        return OutputData._get_xyz(self.data.Forward())


class AvatarNonKinematic(AvatarKinematic):
    def get_data(self) -> AvNoKi.AvatarNonKinematic:
        return AvNoKi.AvatarNonKinematic.GetRootAsAvatarNonKinematic(self.bytes, 0)

    def get_velocity(self) -> Tuple[float, float, float]:
        return OutputData._get_xyz(self.data.Velocity())

    def get_angular_velocity(self) -> Tuple[float, float, float]:
        return OutputData._get_xyz(self.data.AngularVelocity())

    def get_mass(self) -> float:
        return self.data.Mass()

    def get_sleeping(self) -> bool:
        return self.data.Sleeping()


class AvatarSimpleBody(AvatarNonKinematic):
    def get_data(self) -> AvSi.AvatarSimpleBody:
        return AvSi.AvatarSimpleBody.GetRootAsAvatarSimpleBody(self.bytes, 0)

    def get_visible_body(self) -> str:
        return self.data.VisibleBody().decode('utf-8')


class SegmentationColors(OutputData):
    def __init__(self, b):
        super().__init__(b)
        self._ids = self.data.IdsAsNumpy()
        self._colors = self.data.ColorsAsNumpy().reshape(-1, 3)

    def get_data(self) -> Segs.SegmentationColors:
        return Segs.SegmentationColors.GetRootAsSegmentationColors(self.bytes, 0)

    def get_num(self) -> int:
        return len(self._ids)

    def get_object_id(self, index: int) -> int:
        return int(self._ids[index])

    def get_object_color(self, index: int) -> np.array:
        return self._colors[index]

    def get_object_name(self, index: int) -> str:
        return self.data.Names(index).decode('utf-8')

    def get_object_category(self, index: int) -> str:
        return self.data.Categories(index).decode('utf-8')


class AvatarSegmentationColor(OutputData):
    def get_data(self) -> AvSC.AvatarSegmentationColor:
        return AvSC.AvatarSegmentationColor.GetRootAsAvatarSegmentationColor(self.bytes, 0)

    def get_id(self) -> str:
        return self.data.Id().decode('utf-8')

    def get_segmentation_color(self) -> Tuple[float, float, float]:
        return OutputData._get_rgb(self.data.SegmentationColor())


class IsOnNavMesh(OutputData):
    def get_data(self) -> IsNM.IsOnNavMesh:
        return IsNM.IsOnNavMesh.GetRootAsIsOnNavMesh(self.bytes, 0)

    def get_position(self) -> np.ndarray:
        return self.data.PositionAsNumpy()

    def get_is_on(self) -> bool:
        return self.data.IsOn()

    def get_id(self) -> int:
        return self.data.Id()


class IdPassGrayscale(OutputData):
    def get_data(self) -> IdGS.IdPassGrayscale:
        return IdGS.IdPassGrayscale.GetRootAsIdPassGrayscale(self.bytes, 0)

    def get_avatar_id(self) -> str:
        return self.data.AvatarId().decode('utf-8')

    def get_sensor_name(self) -> str:
        return self.data.SensorName().decode('utf-8')

    def get_grayscale(self) -> float:
        return self.data.Grayscale()


class Collision(OutputData):
    def get_data(self) -> Col.Collision:
        return Col.Collision.GetRootAsCollision(self.bytes, 0)

    def get_collider_id(self) -> int:
        return self.data.ColliderId()

    def get_collidee_id(self) -> int:
        return self.data.CollideeId()

    def get_relative_velocity(self) -> Tuple[float, float, float]:
        return OutputData._get_xyz(self.data.RelativeVelocity())

    def get_impulse(self) -> Tuple[float, float, float]:
        return OutputData._get_xyz(self.data.Impulse())

    def get_state(self) -> str:
        state = self.data.State()
        if state == 1:
            return "enter"
        elif state == 2:
            return "stay"
        else:
            return "exit"

    def get_num_contacts(self) -> int:
        return self.data.ContactsLength()

    def get_contact_normal(self, index: int) -> Tuple[float, float, float]:
        return OutputData._get_vector3(self.data.Contacts(index).Normal)

    def get_contact_point(self, index: int) -> Tuple[float, float, float]:
        return OutputData._get_vector3(self.data.Contacts(index).Point)


class ImageSensors(OutputData):
    def get_data(self) -> ImSe.ImageSensors:
        return ImSe.ImageSensors.GetRootAsImageSensors(self.bytes, 0)

    def get_avatar_id(self) -> str:
        return self.data.AvatarId().decode('utf-8')

    def get_num_sensors(self) -> int:
        return self.data.SensorsLength()

    def get_sensor_name(self, index: int) -> str:
        return self.data.Sensors(index).Name().decode('utf-8')

    def get_sensor_on(self, index: int) -> bool:
        return self.data.Sensors(index).IsOn()

    def get_sensor_rotation(self, index: int) -> Tuple[float, float, float, float]:
        return OutputData._get_xyzw(self.data.Sensors(index).Rotation())

    def get_sensor_forward(self, index: int) -> Tuple[float, float, float]:
        return OutputData._get_xyz(self.data.Sensors(index).Forward())

    def get_sensor_field_of_view(self, index: int) -> float:
        return self.data.Sensors(index).FieldOfView()


class CameraMatrices(OutputData):
    def get_data(self) -> CaMa.CameraMatrices:
        return CaMa.CameraMatrices.GetRootAsCameraMatrices(self.bytes, 0)

    def get_avatar_id(self) -> str:
        return self.data.AvatarId().decode('utf-8')

    def get_sensor_name(self) -> str:
        return self.data.SensorName().decode('utf-8')

    def get_projection_matrix(self) -> np.array:
        return self.data.ProjectionMatrixAsNumpy()

    def get_camera_matrix(self) -> np.array:
        return self.data.CameraMatrixAsNumpy()


class IdPassSegmentationColors(OutputData):
    def __init__(self, b):
        super().__init__(b)
        self._colors: np.array = self.data.SegmentationColorsAsNumpy().reshape(-1, 3)

    def get_data(self) -> IdSC.IdPassSegmentationColors:
        return IdSC.IdPassSegmentationColors.GetRootAsIdPassSegmentationColors(self.bytes, 0)

    def get_avatar_id(self) -> str:
        return self.data.AvatarId().decode('utf-8')

    def get_num_segmentation_colors(self) -> int:
        return self._colors.shape[0]

    def get_segmentation_color(self, index: int) -> np.array:
        return self._colors[index]


class FlexParticles(OutputData):
    def get_data(self) -> Flex.FlexParticles:
        return Flex.FlexParticles.GetRootAsFlexParticles(self.bytes, 0)

    def get_num_objects(self) -> int:
        return self.data.ObjectsLength()

    def get_particles(self, index: int) -> np.array:
        return self.data.Objects(index).ParticlesAsNumpy().view(dtype=np.float32).reshape(-1, 4)

    def get_velocities(self, index: int) -> np.array:
        return self.data.Objects(index).VelocitiesAsNumpy().view(dtype=np.float32).reshape(-1, 3)

    def get_id(self, index: int) -> int:
        return self.data.Objects(index).Id()


class VRRig(OutputData):
    def get_data(self) -> VR.VRRig:
        return VR.VRRig.GetRootAsVRRig(self.bytes, 0)

    def get_position(self) -> Tuple[float, float, float]:
        return OutputData._get_xyz(self.data.Position())

    def get_rotation(self) -> Tuple[float, float, float, float]:
        return OutputData._get_xyzw(self.data.Rotation())

    def get_forward(self) -> Tuple[float, float, float]:
        return OutputData._get_xyz(self.data.Forward())

    def _get_simple_transform(self, t: int) -> SimpleTransform:
        if t == 0:
            return self.data.LeftHand()
        elif t == 1:
            return self.data.RightHand()
        elif t == 2:
            return self.data.Head()
        else:
            raise Exception("Not defined: " + str(t))

    def _get_hand_position(self, is_left: bool) -> Tuple[float, float, float]:
        return OutputData._get_vector3(self._get_simple_transform(0 if is_left else 1).Position)

    def _get_hand_rotation(self, is_left: bool) -> Tuple[float, float, float, float]:
        return OutputData._get_quaternion(self._get_simple_transform(0 if is_left else 1).Rotation)

    def _get_hand_forward(self, is_left: bool) -> Tuple[float, float, float]:
        return OutputData._get_vector3(self._get_simple_transform(0 if is_left else 1).Forward)

    def get_left_hand_position(self) -> Tuple[float, float, float]:
        return self._get_hand_position(True)

    def get_left_hand_rotation(self) -> Tuple[float, float, float, float]:
        return self._get_hand_rotation(True)

    def get_left_hand_forward(self) -> Tuple[float, float, float]:
        return self._get_hand_forward(True)

    def get_right_hand_position(self) -> Tuple[float, float, float]:
        return self._get_hand_position(False)

    def get_right_hand_rotation(self) -> Tuple[float, float, float, float]:
        return self._get_hand_rotation(False)

    def get_right_hand_forward(self) -> Tuple[float, float, float]:
        return self._get_hand_forward(False)

    def get_head_position(self) -> Tuple[float, float, float]:
        return OutputData._get_vector3(self._get_simple_transform(2).Position)

    def get_head_rotation(self) -> Tuple[float, float, float, float]:
        return OutputData._get_quaternion(self._get_simple_transform(2).Rotation)

    def get_head_forward(self) -> Tuple[float, float, float]:
        return OutputData._get_vector3(self._get_simple_transform(2).Forward)

    def get_held_left(self) -> np.array:
        return self.data.HeldLeftAsNumpy()

    def get_held_right(self) -> np.array:
        return self.data.HeldRightAsNumpy()


class OculusTouchButtons(OutputData):
    BUTTONS = [b for b in OculusTouchButton]

    def get_data(self) -> OculusTouch.OculusTouchButtons:
        return OculusTouch.OculusTouchButtons.GetRootAsOculusTouchButtons(self.bytes, 0)

    def get_left(self) -> List[OculusTouchButton]:
        return self._get_buttons(v=self.data.Left())

    def get_right(self) -> List[OculusTouchButton]:
        return self._get_buttons(v=self.data.Right())

    def get_left_axis(self) -> np.array:
        return self.data.LeftAxisAsNumpy()

    def get_right_axis(self) -> np.array:
        return self.data.RightAxisAsNumpy()

    @staticmethod
    def _get_buttons(v: int) -> List[OculusTouchButton]:
        return [OculusTouchButtons.BUTTONS[i] for (i, b) in enumerate(OculusTouchButtons.BUTTONS) if v & (1 << i) != 0]


class StaticOculusTouch(OutputData):
    def get_data(self) -> StatOc.StaticOculusTouch:
        return StatOc.StaticOculusTouch.GetRootAsStaticOculusTouch(self.bytes, 0)

    def get_body_id(self) -> int:
        return self.data.BodyId()

    def get_left_hand_id(self) -> int:
        return self.data.LeftHandId()

    def get_right_hand_id(self) -> int:
        return self.data.RightHandId()

    def get_human_hands(self) -> bool:
        return self.data.HumanHands()


class LogMessage(OutputData):
    LOG_TYPES = {MessageType.MessageType.error: "error",
                 MessageType.MessageType.warning: "warning",
                 MessageType.MessageType.message: "message",
                 }

    def get_data(self) -> Log.LogMessage:
        return Log.LogMessage.GetRootAsLogMessage(self.bytes, 0)

    def get_message(self) -> str:
        return self.data.Message().decode('utf-8')

    def get_message_type(self) -> str:
        return LogMessage.LOG_TYPES[self.data.MessageType()]

    def get_object_type(self) -> str:
        return self.data.ObjectType().decode('utf-8')


class Meshes(OutputData):
    def get_data(self) -> Me.Meshes:
        return Me.Meshes.GetRootAsMeshes(self.bytes, 0)

    def get_object_id(self, index: int) -> int:
        return self.data.Objects(index).Id()

    def get_num(self) -> int:
        return self.data.ObjectsLength()

    def get_vertices(self, index: int) -> np.array:
        return self.data.Objects(index).VerticesAsNumpy().view(dtype=np.float32).reshape(-1, 3)

    def get_triangles(self, index: int) -> np.array:
        return self.data.Objects(index).TrianglesAsNumpy().view(dtype=np.int32).reshape(-1, 3)


class Substructure(OutputData):
    def get_data(self) -> Sub.Substructure:
        return Sub.Substructure.GetRootAsSubstructure(self.bytes, 0)

    def get_num_sub_objects(self) -> int:
        return self.data.SubObjectsLength()

    def get_sub_object_name(self, index: int) -> str:
        return self.data.SubObjects(index).Name().decode('utf-8')

    def get_num_sub_object_materials(self, index: int) -> int:
        return self.data.SubObjects(index).MaterialsLength()

    def get_sub_object_material(self, index: int, material_index: int) -> str:
        return self.data.SubObjects(index).Materials(material_index).decode('utf-8')


class Version(OutputData):
    def get_data(self) -> Ver.Version:
        return Ver.Version.GetRootAsVersion(self.bytes, 0)

    def get_unity_version(self) -> str:
        return self.data.Unity().decode('utf-8')

    def get_tdw_version(self) -> str:
        return self.data.Tdw().decode('utf-8')

    def get_standalone(self) -> bool:
        return self.data.Standalone()


class EnvironmentCollision(OutputData):
    def get_data(self) -> EnvCol.EnvironmentCollision:
        return EnvCol.EnvironmentCollision.GetRootAsEnvironmentCollision(self.bytes, 0)

    def get_object_id(self) -> int:
        return self.data.ObjectId()

    def get_state(self) -> str:
        state = self.data.State()
        if state == 1:
            return "enter"
        elif state == 2:
            return "stay"
        else:
            return "exit"

    def get_num_contacts(self) -> int:
        return self.data.ContactsLength()

    def get_contact_normal(self, index: int) -> Tuple[float, float, float]:
        return OutputData._get_vector3(self.data.Contacts(index).Normal)

    def get_contact_point(self, index: int) -> Tuple[float, float, float]:
        return OutputData._get_vector3(self.data.Contacts(index).Point)

    def get_floor(self) -> bool:
        return self.data.Floor()


class Volumes(OutputData):
    def __init__(self, b):
        super().__init__(b)
        self._ids: np.ndarray = self.data.IdsAsNumpy()
        self._volumes: np.ndarray = self.data.VolumeAsNumpy()

    def get_data(self) -> Vol.Volumes:
        return Vol.Volumes.GetRootAsVolumes(self.bytes, 0)

    def get_num(self) -> int:
        return len(self._ids)

    def get_object_id(self, index: int) -> int:
        return int(self._ids[index])

    def get_volume(self, index: int) -> float:
        return float(self._volumes[index])


class AudioSources(OutputData):
    def get_data(self) -> Audi.AudioSources:
        return Audi.AudioSources.GetRootAsAudioSources(self.bytes, 0)

    def get_num(self) -> int:
        return self.data.ObjectsLength()

    def get_object_id(self, index: int) -> int:
        return self.data.Objects(index).Id()

    def get_is_playing(self, index: int) -> bool:
        return self.data.Objects(index).IsPlaying()

    def get_samples(self) -> np.array:
        return self.data.SamplesAsNumpy()


class AudioSourceDone(OutputData):
    def get_data(self) -> AudDone.AudioSourceDone:
        return AudDone.AudioSourceDone.GetRootAsAudioSourceDone(self.bytes, 0)

    def get_id(self) -> int:
        return self.data.Id()


class Raycast(OutputData):
    def get_data(self) -> Ray.Raycast:
        return Ray.Raycast.GetRootAsRaycast(self.bytes, 0)

    def get_raycast_id(self) -> int:
        return self.data.RaycastId()

    def get_hit(self) -> bool:
        return self.data.Hit()

    def get_hit_object(self) -> bool:
        return self.data.HitObject()

    def get_object_id(self) -> Optional[int]:
        return self.data.ObjectId()

    def get_normal(self) -> Tuple[float, float, float]:
        return OutputData._get_xyz(self.data.Normal())

    def get_point(self) -> Tuple[float, float, float]:
        return OutputData._get_xyz(self.data.Point())


class Overlap(OutputData):
    def get_data(self) -> Over.Overlap:
        return Over.Overlap.GetRootAsOverlap(self.bytes, 0)

    def get_id(self) -> int:
        return self.data.Id()

    def get_object_ids(self) -> np.array:
        return self.data.ObjectIdsAsNumpy()

    def get_env(self) -> bool:
        return self.data.Env()

    def get_walls(self) -> bool:
        return self.data.Walls()


class Containment(OutputData):
    def __init__(self, b):
        super().__init__(b)
        self._ids: np.ndarray = self.data.IdsAsNumpy()

    def get_data(self):
        return Cont.Containment.GetRootAsContainment(self.bytes, 0)

    def get_object_id(self) -> int:
        return int(self._ids[0])

    def get_container_id(self) -> int:
        return int(self._ids[1])

    def get_tag(self) -> ContainerTag:
        return ContainerTag(self.data.Tag())

    def get_overlap_ids(self) -> np.ndarray:
        return self.data.OverlapIdsAsNumpy()

    def get_env(self) -> bool:
        return self.data.Env()

    def get_walls(self) -> bool:
        return self.data.Walls()


class NavMeshPath(OutputData):
    _STATES = {PathState.PathState.complete: "complete",
               PathState.PathState.invalid: "invalid",
               PathState.PathState.partial: "partial"}

    def get_data(self) -> Path.NavMeshPath:
        return Path.NavMeshPath.GetRootAsNavMeshPath(self.bytes, 0)

    def get_state(self) -> str:
        return NavMeshPath._STATES[self.data.State()]

    def get_path(self) -> np.array:
        return self.data.PathAsNumpy().view(dtype=np.float32).reshape(-1, 3)

    def get_id(self) -> int:
        return int(self.data.Id())


class StaticRobot(OutputData):
    _AXES = {DriveAxis.DriveAxis.x: "x",
             DriveAxis.DriveAxis.y: "y",
             DriveAxis.DriveAxis.z: "z"}
    _JOINT_TYPES = {JointType.JointType.revolute: "revolute",
                    JointType.JointType.spherical: "spherical",
                    JointType.JointType.prismatic: "prismatic",
                    JointType.JointType.fixed_joint: "fixed_joint"}

    def get_data(self) -> StRobo.StaticRobot:
        return StRobo.StaticRobot.GetRootAsStaticRobot(self.bytes, 0)

    def get_id(self) -> int:
        return self.data.Id()

    def get_num_joints(self) -> int:
        return self.data.JointsLength()

    def get_joint_id(self, index: int) -> int:
        return self.data.Joints(index).Id()

    def get_joint_segmentation_color(self, index: int) -> Tuple[float, float, float]:
        return OutputData._get_rgb(self.data.Joints(index).SegmentationColor())

    def get_joint_mass(self, index: int) -> float:
        return self.data.Joints(index).Mass()

    def get_is_joint_immovable(self, index: int) -> bool:
        return self.data.Joints(index).Immovable()

    def get_is_joint_root(self, index: int) -> bool:
        return self.data.Joints(index).Root()

    def get_joint_parent_id(self, index: int) -> int:
        return self.data.Joints(index).ParentId()

    def get_joint_name(self, index: int) -> str:
        return self.data.Joints(index).Name().decode('utf-8')

    def get_joint_type(self, index: int) -> str:
        return StaticRobot._JOINT_TYPES[self.data.Joints(index).JointType()]

    def get_num_joint_drives(self, index: int) -> int:
        return self.data.Joints(index).DrivesLength()

    def get_joint_drive_axis(self, index: int, drive_index: int) -> str:
        return StaticRobot._AXES[self.data.Joints(index).Drives(drive_index).Axis()]

    def get_joint_drive_limits(self, index: int, drive_index: int) -> bool:
        return self.data.Joints(index).Drives(drive_index).Limits()

    def get_joint_drive_lower_limit(self, index: int, drive_index: int) -> float:
        return self.data.Joints(index).Drives(drive_index).LowerLimit()

    def get_joint_drive_upper_limit(self, index: int, drive_index: int) -> float:
        return self.data.Joints(index).Drives(drive_index).UpperLimit()

    def get_joint_drive_force_limit(self, index: int, drive_index: int) -> float:
        return self.data.Joints(index).Drives(drive_index).ForceLimit()

    def get_joint_drive_stiffness(self, index: int, drive_index: int) -> float:
        return self.data.Joints(index).Drives(drive_index).Stiffness()

    def get_joint_drive_damping(self, index: int, drive_index: int) -> float:
        return self.data.Joints(index).Drives(drive_index).Damping()

    def get_num_non_moving(self) -> int:
        return self.data.NonMovingLength()

    def get_non_moving_id(self, index: int) -> int:
        return self.data.NonMoving(index).Id()

    def get_non_moving_name(self, index: int) -> str:
        return self.data.NonMoving(index).Name().decode('utf-8')

    def get_non_moving_segmentation_color(self, index: int) -> Tuple[float, float, float]:
        return OutputData._get_rgb(self.data.NonMoving(index).SegmentationColor())

    def get_joint_indices(self) -> np.array:
        return self.data.JointIndicesAsNumpy().reshape(-1, 2)

    def get_robot_index(self) -> int:
        return self.data.Index()


class RobotJointVelocities(OutputData):
    def get_data(self) -> RoJoVe.RobotJointVelocities:
        return RoJoVe.RobotJointVelocities.GetRootAsRobotJointVelocities(self.bytes, 0)

    def get_id(self) -> int:
        return self.data.Id()

    def get_num_joints(self) -> int:
        return self.data.JointsLength()

    def get_joint_id(self, index: int) -> int:
        return self.data.Joints(index).Id()

    def get_joint_velocity(self, index: int) -> np.array:
        return self.data.Joints(index).VelocityAsNumpy()

    def get_joint_angular_velocity(self, index: int) -> np.array:
        return self.data.Joints(index).AngularVelocityAsNumpy()

    def get_joint_sleeping(self, index: int) -> bool:
        return self.data.Joints(index).Sleeping()


class DynamicRobots(OutputData):
    def __init__(self, b):
        super().__init__(b)
        self._immovable = self.data.ImmovableAsNumpy()
        self._transforms = self.data.TransformsAsNumpy().reshape(-1, 10)
        self._joints = self.data.JointsAsNumpy().reshape(-1, 2, 3)
        self._sleeping = self.data.SleepingAsNumpy()

    def get_data(self) -> DynRob.DynamicRobots:
        return DynRob.DynamicRobots.GetRootAsDynamicRobots(self.bytes, 0)

    def get_immovable(self, index: int) -> bool:
        return bool(self._immovable[index])

    def get_robot_position(self, index: int) -> np.array:
        return self._transforms[index][:3]

    def get_robot_rotation(self, index: int) -> np.array:
        return self._transforms[index][3:7]

    def get_robot_forward(self, index: int) -> np.array:
        return self._transforms[index][7:]

    def get_joint_position(self, index: int) -> np.array:
        return self._joints[index][0]

    def get_joint_angles(self, index: int) -> np.array:
        return np.degrees(self._joints[index][1])

    def get_joint_sleeping(self, index: int) -> bool:
        return bool(self._sleeping[index])


class Keyboard(OutputData):
    def get_data(self) -> Key.Keyboard:
        return Key.Keyboard.GetRootAsKeyboard(self.bytes, 0)

    def get_num_pressed(self) -> int:
        return self.data.PressedLength()

    def get_pressed(self, index: int) -> str:
        return self.data.Pressed(index).decode('utf-8')

    def get_num_held(self) -> int:
        return self.data.HeldLength()

    def get_held(self, index: int) -> str:
        return self.data.Held(index).decode('utf-8')

    def get_num_released(self) -> int:
        return self.data.ReleasedLength()

    def get_released(self, index: int) -> str:
        return self.data.Released(index).decode('utf-8')


class ScreenPosition(OutputData):
    def get_data(self) -> Screen.ScreenPosition:
        return Screen.ScreenPosition.GetRootAsScreenPosition(self.bytes, 0)

    def get_avatar_id(self) -> str:
        return self.data.AvatarId().decode('utf-8')

    def get_sensor_name(self) -> str:
        return self.data.SensorName().decode('utf-8')

    def get_id(self) -> int:
        return self.data.Id()

    def get_screen(self) -> Tuple[float, float, float]:
        return OutputData._get_xyz(self.data.Screen())

    def get_world(self) -> Tuple[float, float, float]:
        return OutputData._get_xyz(self.data.World())


class Magnebot(OutputData):
    def get_data(self) -> Mag.Magnebot:
        return Mag.Magnebot.GetRootAsMagnebot(self.bytes, 0)

    def get_id(self) -> int:
        return self.data.Id()

    def get_held_left(self) -> np.array:
        return self.data.HeldLeftAsNumpy()

    def get_held_right(self) -> np.array:
        return self.data.HeldRightAsNumpy()

    def get_top(self) -> Tuple[float, float, float]:
        return OutputData._get_xyz(self.data.Top())


class TriggerCollision(OutputData):
    def get_data(self) -> Trigger.TriggerCollision:
        return Trigger.TriggerCollision.GetRootAsTriggerCollision(self.bytes, 0)

    def get_collidee_id(self) -> int:
        return self.data.CollideeId()

    def get_collider_id(self) -> int:
        return self.data.ColliderId()

    def get_trigger_id(self) -> int:
        return self.data.TriggerId()

    def get_state(self) -> str:
        state = self.data.State()
        if state == 1:
            return "enter"
        elif state == 2:
            return "stay"
        else:
            return "exit"


class LocalTransforms(OutputData):
    def __init__(self, b):
        super().__init__(b)
        self._ids = self.data.IdsAsNumpy()
        self._positions = self.data.PositionsAsNumpy().reshape(-1, 3)
        self._rotations = self.data.RotationsAsNumpy().reshape(-1, 4)
        self._forwards = self.data.ForwardsAsNumpy().reshape(-1, 3)
        self._euler_angles = self.data.EulerAnglesAsNumpy().reshape(-1, 3)

    def get_data(self) -> LocalTran.LocalTransforms:
        return LocalTran.LocalTransforms.GetRootAsLocalTransforms(self.bytes, 0)

    def get_num(self) -> int:
        return len(self._ids)

    def get_id(self, index: int) -> int:
        return int(self._ids[index])

    def get_position(self, index: int) -> np.array:
        return self._positions[index]

    def get_forward(self, index: int) -> np.array:
        return self._forwards[index]

    def get_rotation(self, index: int) -> np.array:
        return self._rotations[index]

    def get_euler_angles(self, index: int) -> np.array:
        return self._euler_angles[index]


class QuitSignal(OutputData):
    def get_data(self) -> QuitSig.QuitSignal:
        return QuitSig.QuitSignal.GetRootAsQuitSignal(self.bytes, 0)

    def get_ok(self) -> bool:
        return self.data.Ok()


class MagnebotWheels(OutputData):
    def get_data(self) -> MWheels.MagnebotWheels:
        return MWheels.MagnebotWheels.GetRootAsMagnebotWheels(self.bytes, 0)

    def get_id(self) -> int:
        return self.data.Id()

    def get_success(self) -> bool:
        return self.data.Success()


class Occlusion(OutputData):
    def get_data(self) -> Occl.Occlusion:
        return Occl.Occlusion.GetRootAsOcclusion(self.bytes, 0)

    def get_avatar_id(self) -> str:
        return self.data.AvatarId().decode('utf-8')

    def get_sensor_name(self) -> str:
        return self.data.SensorName().decode('utf-8')

    def get_occluded(self) -> float:
        return self.data.Occluded()


class Lights(OutputData):
    def get_data(self) -> Lites.Lights:
        return Lites.Lights.GetRootAsLights(self.bytes, 0)

    def get_num_directional_lights(self) -> int:
        return self.data.DirectionalLightsLength()

    def get_directional_light_intensity(self, index: int) -> float:
        return self.data.DirectionalLights(index).Intensity()

    def get_directional_light_color(self, index: int) -> Tuple[float, float, float]:
        return OutputData._get_rgb(self.data.DirectionalLights(index).Color())

    def get_directional_light_rotation(self, index: int) -> Tuple[float, float, float, float]:
        return OutputData._get_xyzw(self.data.DirectionalLights(index).Rotation())

    def get_num_point_lights(self) -> int:
        return self.data.PointLightsLength()

    def get_point_light_intensity(self, index: int) -> float:
        return self.data.PointLights(index).Intensity()

    def get_point_light_color(self, index: int) -> Tuple[float, float, float]:
        return OutputData._get_rgb(self.data.PointLights(index).Color())

    def get_point_light_position(self, index: int) -> Tuple[float, float, float]:
        return OutputData._get_xyz(self.data.PointLights(index).Position())

    def get_point_light_range(self, index) -> float:
        return self.data.PointLights(index).Range()


class Categories(OutputData):
    def get_data(self) -> Cats.Categories:
        return Cats.Categories.GetRootAsCategories(self.bytes, 0)

    def get_num_categories(self) -> int:
        return self.data.CategoryDataLength()

    def get_category_name(self, index: int) -> str:
        return self.data.CategoryData(index).Name().decode('utf-8')

    def get_category_color(self, index: int) -> Tuple[float, float, float]:
        return OutputData._get_rgb(self.data.CategoryData(index).Color())


class StaticEmptyObjects(OutputData):
    def __init__(self, b):
        super().__init__(b)
        self._ids: np.ndarray = self.data.IdsAsNumpy().reshape(-1, 2)

    def get_data(self) -> StaticEmpty.StaticEmptyObjects:
        return StaticEmpty.StaticEmptyObjects.GetRootAsStaticEmptyObjects(self.bytes, 0)

    def get_num(self) -> int:
        return int(self._ids.shape[0])

    def get_object_id(self, index: int) -> int:
        return int(self._ids[index][0])

    def get_empty_object_id(self, index: int) -> int:
        return int(self._ids[index][1])


class DynamicEmptyObjects(OutputData):
    def __init__(self, b):
        super().__init__(b)
        self._positions = self.data.PositionsAsNumpy().view(dtype=np.float32).reshape(-1, 3)

    def get_data(self) -> DynamicEmpty.DynamicEmptyObjects:
        return DynamicEmpty.DynamicEmptyObjects.GetRootAsDynamicEmptyObjects(self.bytes, 0)

    def get_num(self) -> int:
        return int(self._positions.shape[0])

    def get_position(self, index: int) -> np.ndarray:
        return self._positions[index]


class ObjectColliderIntersection(OutputData):
    def get_data(self) -> ObjColInt.ObjectColliderIntersection:
        return ObjColInt.ObjectColliderIntersection.GetRootAsObjectColliderIntersection(self.bytes, 0)

    def get_object_id_a(self) -> int:
        return self.data.ObjectIdA()

    def get_object_id_b(self) -> int:
        return self.data.ObjectIdB()

    def get_distance(self) -> float:
        return self.data.Distance()

    def get_direction(self) -> Tuple[float, float, float]:
        return OutputData._get_xyz(self.data.Direction())


class EnvironmentColliderIntersection(OutputData):
    def get_data(self) -> EnvColInt.EnvironmentColliderIntersection:
        return EnvColInt.EnvironmentColliderIntersection.GetRootAsEnvironmentColliderIntersection(self.bytes, 0)

    def get_object_id(self) -> int:
        return self.data.ObjectId()

    def get_distance(self) -> float:
        return self.data.Distance()

    def get_direction(self) -> Tuple[float, float, float]:
        return OutputData._get_xyz(self.data.Direction())


class StaticCompositeObjects(OutputData):
    def get_data(self) -> StatComp.StaticCompositeObjects:
        return StatComp.StaticCompositeObjects.GetRootAsStaticCompositeObjects(self.bytes, 0)

    def get_num(self) -> int:
        return self.data.ObjectsLength()

    def get_object_id(self, index: int) -> int:
        return self.data.Objects(index).Id()

    def get_num_non_machines(self, index: int) -> int:
        return self.data.Objects(index).NonMachinesLength()

    def get_non_machine_id(self, index: int, non_machine_index: int) -> int:
        return self.data.Objects(index).NonMachines(non_machine_index).Id()

    def get_num_lights(self, index: int) -> int:
        return self.data.Objects(index).LightsLength()

    def get_light_id(self, index: int, light_index: int) -> int:
        return self.data.Objects(index).Lights(light_index).Id()

    def get_num_hinges(self, index: int) -> int:
        return self.data.Objects(index).HingesLength()

    def get_hinge_id(self, index: int, hinge_index: int) -> int:
        return self.data.Objects(index).Hinges(hinge_index).Id()

    def get_hinge_has_limits(self, index: int, hinge_index: int) -> bool:
        return self.data.Objects(index).Hinges(hinge_index).HasLimits()

    def get_hinge_min_limit(self, index: int, hinge_index: int) -> float:
        return self.data.Objects(index).Hinges(hinge_index).MinLimit()

    def get_hinge_max_limit(self, index: int, hinge_index: int) -> float:
        return self.data.Objects(index).Hinges(hinge_index).MaxLimit()

    def get_hinge_axis(self, index: int, hinge_index: int) -> Tuple[float, float, float]:
        return OutputData._get_xyz(self.data.Objects(index).Hinges(hinge_index).Axis())

    def get_num_motors(self, index: int) -> int:
        return self.data.Objects(index).MotorsLength()

    def get_motor_id(self, index: int, motor_index: int) -> int:
        return self.data.Objects(index).Motors(motor_index).Id()

    def get_motor_has_limits(self, index: int, hinge_index: int) -> bool:
        return self.data.Objects(index).Motors(hinge_index).HasLimits()

    def get_motor_min_limit(self, index: int, hinge_index: int) -> float:
        return self.data.Objects(index).Motors(hinge_index).MinLimit()

    def get_motor_max_limit(self, index: int, hinge_index: int) -> float:
        return self.data.Objects(index).Motors(hinge_index).MaxLimit()

    def get_motor_axis(self, index: int, hinge_index: int) -> Tuple[float, float, float]:
        return OutputData._get_xyz(self.data.Objects(index).Motors(hinge_index).Axis())

    def get_motor_force(self, index: int, motor_index: int) -> float:
        return self.data.Objects(index).Motors(motor_index).Force()

    def get_num_springs(self, index: int) -> int:
        return self.data.Objects(index).SpringsLength()

    def get_spring_id(self, index: int, spring_index: int) -> int:
        return self.data.Objects(index).Springs(spring_index).Id()

    def get_spring_has_limits(self, index: int, hinge_index: int) -> bool:
        return self.data.Objects(index).Springs(hinge_index).HasLimits()

    def get_spring_min_limit(self, index: int, hinge_index: int) -> float:
        return self.data.Objects(index).Springs(hinge_index).MinLimit()

    def get_spring_max_limit(self, index: int, hinge_index: int) -> float:
        return self.data.Objects(index).Springs(hinge_index).MaxLimit()

    def get_spring_axis(self, index: int, hinge_index: int) -> Tuple[float, float, float]:
        return OutputData._get_xyz(self.data.Objects(index).Springs(hinge_index).Axis())

    def get_spring_force(self, index: int, spring_index: int) -> float:
        return self.data.Objects(index).Springs(spring_index).Force()

    def get_spring_damper(self, index: int, spring_index: int) -> float:
        return self.data.Objects(index).Springs(spring_index).Damper()

    def get_num_prismatic_joints(self, index: int) -> int:
        return self.data.Objects(index).PrismaticJointsLength()

    def get_prismatic_joint_id(self, index: int, prismatic_joint_index: int) -> int:
        return self.data.Objects(index).PrismaticJoints(prismatic_joint_index).Id()

    def get_prismatic_joint_limit(self, index: int, prismatic_joint_index: int) -> float:
        return self.data.Objects(index).PrismaticJoints(prismatic_joint_index).Limit()

    def get_prismatic_joint_axis(self, index: int, prismatic_joint_index: int) -> Tuple[float, float, float]:
        return OutputData._get_xyz(self.data.Objects(index).PrismaticJoints(prismatic_joint_index).Axis())


class DynamicCompositeObjects(OutputData):
    def __init__(self, b):
        super().__init__(b)
        self._hinge_ids = self.data.HingeIdsAsNumpy().reshape(-1, 2)
        self._hinges = self.data.HingesAsNumpy().reshape(-1, 2)
        self._light_ids = self.data.LightIdsAsNumpy().reshape(-1, 2)
        self._lights = self.data.LightsAsNumpy()

    def get_data(self) -> DynComp.DynamicCompositeObjects:
        return DynComp.DynamicCompositeObjects.GetRootAsDynamicCompositeObjects(self.bytes, 0)

    def get_num_hinges(self) -> int:
        return self._hinge_ids.shape[0]

    def get_hinge_parent_id(self, index: int) -> int:
        return int(self._hinge_ids[index][0])

    def get_hinge_id(self, index: int) -> int:
        return int(self._hinge_ids[index][1])

    def get_hinge_angle(self, index: int) -> float:
        return float(self._hinges[index][0])

    def get_hinge_velocity(self, index: int) -> float:
        return float(self._hinges[index][1])

    def get_num_lights(self) -> int:
        return self._light_ids.shape[0]

    def get_light_parent_id(self, index: int) -> int:
        return int(self._light_ids[index][0])

    def get_light_id(self, index: int) -> int:
        return int(self._light_ids[index][1])

    def get_light_is_on(self, index: int) -> bool:
        return bool(self._lights[index])


class ObiParticles(OutputData):
    def get_data(self) -> ObiP.ObiParticles:
        return ObiP.ObiParticles.GetRootAsObiParticles(self.bytes, 0)

    def get_num_solvers(self) -> int:
        return self.data.SolversLength()

    def get_positions(self, index: int) -> np.array:
        return self.data.Solvers(index).PositionsAsNumpy()

    def get_velocities(self, index: int) -> np.array:
        return self.data.Solvers(index).VelocitiesAsNumpy()

    def get_num_objects(self) -> int:
        return self.data.ActorsLength()

    def get_object_id(self, index: int) -> int:
        return self.data.Actors(index).Id()

    def get_solver_id(self, index: int) -> int:
        return self.data.Actors(index).SolverId()

    def get_count(self, index: int) -> int:
        return self.data.Actors(index).Count()

    def get_solver_indices(self, index: int) -> np.array:
        return self.data.Actors(index).SolverIndicesAsNumpy()


class Mouse(OutputData):
    def __init__(self, b):
        super().__init__(b)
        self._buttons: np.array = self.data.ButtonsAsNumpy().reshape(3, 3)

    def get_data(self) -> Mous.Mouse:
        return Mous.Mouse.GetRootAsMouse(self.bytes, 0)

    def get_position(self) -> np.array:
        return self.data.PositionAsNumpy()

    def get_scroll_delta(self) -> np.array:
        return self.data.ScrollDeltaAsNumpy()

    def get_is_left_button_pressed(self) -> bool:
        return self._buttons[0][0]

    def get_is_left_button_held(self) -> bool:
        return self._buttons[0][1]

    def get_is_left_button_released(self) -> bool:
        return self._buttons[0][2]

    def get_is_middle_button_pressed(self) -> bool:
        return self._buttons[1][0]

    def get_is_middle_button_held(self) -> bool:
        return self._buttons[1][1]

    def get_is_middle_button_released(self) -> bool:
        return self._buttons[1][2]

    def get_is_right_button_pressed(self) -> bool:
        return self._buttons[2][0]

    def get_is_right_button_held(self) -> bool:
        return self._buttons[2][1]

    def get_is_right_button_released(self) -> bool:
        return self._buttons[2][2]


class FieldOfView(OutputData):
    def get_data(self) -> Fov.FieldOfView:
        return Fov.FieldOfView.GetRootAsFieldOfView(self.bytes, 0)

    def get_avatar_id(self) -> str:
        return self.data.AvatarId().decode('utf-8')

    def get_sensor_name(self) -> str:
        return self.data.SensorName().decode('utf-8')

    def get_fov(self) -> float:
        return self.data.Fov()

    def get_focal_length(self) -> float:
        return self.data.FocalLength()


class Replicants(OutputData):
    def __init__(self, b):
        super().__init__(b)
        self._ids = self.data.IdsAsNumpy().reshape(-1, 15)
        self._positions: np.ndarray = self.data.PositionsAsNumpy().reshape(-1, 15, 3)
        self._rotations: np.ndarray = self.data.RotationsAsNumpy().reshape(-1, 15, 4)
        self._forwards: np.ndarray = self.data.ForwardsAsNumpy().reshape(-1, 15, 3)
        self._held: np.ndarray = self.data.HeldAsNumpy().reshape(-1, 2, 2)
        self._collision_ids: np.ndarray = self.data.CollisionIdsAsNumpy().reshape(-1, 14, 10)
        self._is_collisions: np.ndarray = self.data.IsCollisionsAsNumpy().reshape(-1, 14, 10)
        self._statuses: np.ndarray = self.data.StatusesAsNumpy()

    def get_data(self) -> Repl.Replicants:
        return Repl.Replicants.GetRootAsReplicants(self.bytes, 0)

    def get_num(self) -> int:
        return len(self._ids)

    def get_id(self, index: int) -> int:
        return int(self._ids[index][0])

    def get_position(self, index: int) -> np.ndarray:
        return self._positions[index][0]

    def get_forward(self, index: int) -> np.ndarray:
        return self._forwards[index][0]

    def get_rotation(self, index: int) -> np.ndarray:
        return self._rotations[index][0]

    def get_body_part_id(self, index: int, body_part_index: int) -> int:
        return int(self._ids[index][body_part_index + 1])

    def get_body_part_position(self, index: int, body_part_index: int) -> np.ndarray:
        return self._positions[index][body_part_index + 1]

    def get_body_part_rotation(self, index: int, body_part_index: int) -> np.ndarray:
        return self._rotations[index][body_part_index + 1]

    def get_body_part_forward(self, index: int, body_part_index: int) -> np.ndarray:
        return self._forwards[index][body_part_index + 1]

    def get_is_holding_left(self, index: int) -> bool:
        return self._held[index][0][0] == 1

    def get_held_left(self, index: int) -> int:
        return int(self._held[index][0][1])

    def get_is_holding_right(self, index: int) -> bool:
        return self._held[index][1][0] == 1

    def get_held_right(self, index: int) -> int:
        return int(self._held[index][1][1])

    def get_is_collision(self, index: int, body_part_index: int, collision_index: int) -> bool:
        return self._is_collisions[index][body_part_index][collision_index]

    def get_collision_id(self, index: int, body_part_index: int, collision_index: int) -> int:
        return int(self._collision_ids[index][body_part_index][collision_index])

    def get_status(self, index: int) -> ActionStatus:
        return ActionStatus(self._statuses[index])


class ReplicantSegmentationColors(OutputData):
    def __init__(self, b):
        super().__init__(b)
        self._ids: np.ndarray = self.data.IdsAsNumpy()
        self._colors: np.ndarray = self.data.ColorsAsNumpy().reshape(-1, 3)

    def get_data(self) -> RepSepCo.ReplicantSegmentationColors:
        return RepSepCo.ReplicantSegmentationColors.GetRootAsReplicantSegmentationColors(self.bytes, 0)

    def get_num(self) -> int:
        return int(self._ids.shape[0])

    def get_id(self, index: int) -> int:
        return int(self._ids[index])

    def get_segmentation_color(self, index: int) -> np.ndarray:
        return self._colors[index]


class Framerate(OutputData):
    def get_data(self) -> Frame.Framerate:
        return Frame.Framerate.GetRootAsFramerate(self.bytes, 0)

    def get_target_framerate(self) -> int:
        return int(self.data.TargetFramerate())

    def get_frame_dt(self) -> float:
        return float(self.data.FrameDt())

    def get_physics_timestep(self) -> float:
        return float(self.data.PhysicsTimeStep())


class OccupancyMap(OutputData):
    def __init__(self, b):
        super().__init__(b)
        self._shape: np.ndarray = self.data.ShapeAsNumpy()
        self._map: np.ndarray = self.data.MapAsNumpy().reshape(self._shape)
        self._positions: np.ndarray = self.data.PositionsAsNumpy().reshape(self._shape[0], self._shape[1], 2)

    def get_data(self) -> Occ.OccupancyMap:
        return Occ.OccupancyMap.GetRootAsOccupancyMap(self.bytes, 0)

    def get_shape(self) -> np.ndarray:
        return self._shape

    def get_map(self) -> np.ndarray:
        return self._map

    def get_positions(self) -> np.ndarray:
        return self._positions


class EulerAngles(OutputData):
    def __init__(self, b):
        super().__init__(b)
        self._ids = self.data.IdsAsNumpy()
        self._rotations = self.data.RotationsAsNumpy().reshape(-1, 3)

    def get_data(self) -> Eulers.EulerAngles:
        return Eulers.EulerAngles.GetRootAsEulerAngles(self.bytes, 0)

    def get_num(self) -> int:
        return len(self._ids)

    def get_id(self, index: int) -> int:
        return int(self._ids[index])

    def get_rotation(self, index: int) -> np.ndarray:
        return self._rotations[index]


class Drones(OutputData):
    def __init__(self, b):
        super().__init__(b)
        self._ids: np.ndarray = self.data.IdsAsNumpy()
        self._raycast_hits: np.ndarray = self.data.RaycastHitsAsNumpy()
        self._raycasts: np.ndarray = self.data.RaycastsAsNumpy().reshape(-1, 3)
        self._motor_ons: np.ndarray = self.data.MotorOnAsNumpy()

    def get_data(self) -> Dro.Drones:
        return Dro.Drones.GetRootAsDrones(self.bytes, 0)

    def get_num(self) -> int:
        return int(self._ids.shape[0])

    def get_id(self, index: int) -> int:
        return int(self._ids[index])

    def get_raycast_hit(self, index: int) -> bool:
        return bool(self._raycast_hits[index])

    def get_raycast(self, index: int) -> np.ndarray:
        return self._raycasts[index]

    def get_motor_on(self, index: int) -> bool:
        return bool(self._motor_ons[index])
<|MERGE_RESOLUTION|>--- conflicted
+++ resolved
@@ -1,1668 +1,1665 @@
-from tdw.FBOutput import Vector3, Quaternion, PassMask, Color, MessageType, SimpleTransform, PathState
-from tdw.FBOutput import SceneRegions as SceRegs
-from tdw.FBOutput import Transforms as Trans
-from tdw.FBOutput import Rigidbodies as Rigis
-from tdw.FBOutput import Bounds as Bouns
-from tdw.FBOutput import Images as Imags
-from tdw.FBOutput import AvatarKinematic as AvKi
-from tdw.FBOutput import AvatarNonKinematic as AvNoKi
-from tdw.FBOutput import AvatarSimpleBody as AvSi
-from tdw.FBOutput import SegmentationColors as Segs
-from tdw.FBOutput import AvatarSegmentationColor as AvSC
-from tdw.FBOutput import IsOnNavMesh as IsNM
-from tdw.FBOutput import IdPassGrayscale as IdGS
-from tdw.FBOutput import Collision as Col
-from tdw.FBOutput import ImageSensors as ImSe
-from tdw.FBOutput import CameraMatrices as CaMa
-from tdw.FBOutput import IdPassSegmentationColors as IdSC
-from tdw.FBOutput import FlexParticles as Flex
-from tdw.FBOutput import VRRig as VR
-from tdw.FBOutput import LogMessage as Log
-from tdw.FBOutput import Meshes as Me
-from tdw.FBOutput import Substructure as Sub
-from tdw.FBOutput import Version as Ver
-from tdw.FBOutput import EnvironmentCollision as EnvCol
-from tdw.FBOutput import Volumes as Vol
-from tdw.FBOutput import AudioSources as Audi
-from tdw.FBOutput import Raycast as Ray
-from tdw.FBOutput import Overlap as Over
-from tdw.FBOutput import Containment as Cont
-from tdw.FBOutput import NavMeshPath as Path
-from tdw.FBOutput import StaticRobot as StRobo
-from tdw.FBOutput import Keyboard as Key
-from tdw.FBOutput import Magnebot as Mag
-from tdw.FBOutput import ScreenPosition as Screen
-from tdw.FBOutput import TriggerCollision as Trigger
-from tdw.FBOutput import LocalTransforms as LocalTran
-from tdw.FBOutput import DriveAxis, JointType
-from tdw.FBOutput import QuitSignal as QuitSig
-from tdw.FBOutput import MagnebotWheels as MWheels
-from tdw.FBOutput import Occlusion as Occl
-from tdw.FBOutput import Lights as Lites
-from tdw.FBOutput import Categories as Cats
-from tdw.FBOutput import StaticRigidbodies as StatRig
-from tdw.FBOutput import RobotJointVelocities as RoJoVe
-from tdw.FBOutput import StaticEmptyObjects as StaticEmpty
-from tdw.FBOutput import DynamicEmptyObjects as DynamicEmpty
-from tdw.FBOutput import OculusTouchButtons as OculusTouch
-from tdw.FBOutput import StaticOculusTouch as StatOc
-from tdw.FBOutput import StaticCompositeObjects as StatComp
-from tdw.FBOutput import DynamicCompositeObjects as DynComp
-from tdw.FBOutput import AudioSourceDone as AudDone
-from tdw.FBOutput import ObiParticles as ObiP
-from tdw.FBOutput import ObjectColliderIntersection as ObjColInt
-from tdw.FBOutput import EnvironmentColliderIntersection as EnvColInt
-from tdw.FBOutput import Mouse as Mous
-from tdw.FBOutput import DynamicRobots as DynRob
-from tdw.FBOutput import FieldOfView as Fov
-from tdw.FBOutput import Replicants as Repl
-from tdw.FBOutput import Framerate as Frame
-from tdw.FBOutput import OccupancyMap as Occ
-from tdw.FBOutput import EulerAngles as Eulers
-<<<<<<< HEAD
-from tdw.FBOutput import Drones as Dro
-=======
-from tdw.FBOutput import ReplicantSegmentationColors as RepSepCo
->>>>>>> 4d8ecb60
-from tdw.vr_data.oculus_touch_button import OculusTouchButton
-from tdw.container_data.container_tag import ContainerTag
-from tdw.replicant.action_status import ActionStatus
-import numpy as np
-from typing import Tuple, Optional, List
-
-
-class OutputDataUndefinedError(Exception):
-    pass
-
-
-class OutputData(object):
-    def __init__(self, b):
-        self.bytes = bytearray(b)
-        self.data = self.get_data()
-
-    def get_data(self):
-        raise OutputDataUndefinedError("Undefined!")
-
-    @staticmethod
-    def get_data_type_id(b: bytes) -> str:
-        """
-        Returns the ID of the serialized object.
-        :param b: A byte array.
-        """
-
-        return b[4:8].decode('utf-8')
-
-    @staticmethod
-    def _get_vector3(constructor) -> Tuple[float, float, float]:
-        """
-        Returns x, y, and z values of a Vector3, given a constructor.
-
-        :param constructor: A constructor that accepts 1 parameter of type Vector3.
-        """
-
-        return OutputData._get_xyz(constructor(Vector3.Vector3()))
-
-    @staticmethod
-    def _get_xyz(vector3: Vector3) -> Tuple[float, float, float]:
-        """
-        returns the x, y, and z values of a Vector3, given the Vector3 object.
-
-        :param vector3: The Vector3 object.
-        """
-
-        return vector3.X(), vector3.Y(), vector3.Z()
-
-    @staticmethod
-    def _get_quaternion(constructor) -> Tuple[float, float, float, float]:
-        """
-        Returns x, y, z, and w values of a Quaternion, given a constructor.
-
-        :param constructor: A constructor that accepts 1 parameter of type Quaternion.
-        """
-
-        return OutputData._get_xyzw(constructor(Quaternion.Quaternion()))
-
-    @staticmethod
-    def _get_xyzw(quaternion: Quaternion) -> Tuple[float, float, float, float]:
-        """
-        returns the x, y, and z values of a Quaternion, given the Quaternion object.
-
-        :param quaternion: The Quaternion object.
-        """
-
-        return quaternion.X(), quaternion.Y(), quaternion.Z(), quaternion.W()
-
-    @staticmethod
-    def _get_color(constructor) -> Tuple[float, float, float]:
-        """
-        Returns the r, g, and b values of a Color, given a constructor.
-
-        :param constructor: A constructor that accepts 1 parameter of type Color.
-        """
-
-        return OutputData._get_rgb(constructor(Color.Color()))
-
-    @staticmethod
-    def _get_rgb(color: Color) -> Tuple[float, float, float]:
-        """
-        returns the r, g, and b values of a Color, given the Color object.
-
-        :param color: The Color object.
-        """
-        return color.R(), color.G(), color.B()
-
-
-class SceneRegions(OutputData):
-    def get_data(self) -> SceRegs.SceneRegions:
-        return SceRegs.SceneRegions.GetRootAsSceneRegions(self.bytes, 0)
-
-    def get_center(self, index: int) -> Tuple[float, float, float]:
-        return OutputData._get_vector3(self.data.Regions(index).Center)
-
-    def get_bounds(self, index: int) -> Tuple[float, float, float]:
-        return OutputData._get_vector3(self.data.Regions(index).Bounds)
-
-    def get_id(self, index: int) -> int:
-        return self.data.Regions(index).Id()
-
-    def get_num(self) -> int:
-        return self.data.RegionsLength()
-
-
-class Transforms(OutputData):
-    def __init__(self, b):
-        super().__init__(b)
-        self._ids = self.data.IdsAsNumpy()
-        self._positions = self.data.PositionsAsNumpy().reshape(-1, 3)
-        self._rotations = self.data.RotationsAsNumpy().reshape(-1, 4)
-        self._forwards = self.data.ForwardsAsNumpy().reshape(-1, 3)
-
-    def get_data(self) -> Trans.Transforms:
-        return Trans.Transforms.GetRootAsTransforms(self.bytes, 0)
-
-    def get_num(self) -> int:
-        return len(self._ids)
-
-    def get_id(self, index: int) -> int:
-        return int(self._ids[index])
-
-    def get_position(self, index: int) -> np.array:
-        return self._positions[index]
-
-    def get_forward(self, index: int) -> np.array:
-        return self._forwards[index]
-
-    def get_rotation(self, index: int) -> np.array:
-        return self._rotations[index]
-
-
-class Rigidbodies(OutputData):
-    def __init__(self, b):
-        super().__init__(b)
-        self._ids = self.data.IdsAsNumpy()
-        self._velocities = self.data.VelocitiesAsNumpy().reshape(-1, 3)
-        self._angular_velocities = self.data.AngularVelocitiesAsNumpy().reshape(-1, 3)
-        self._sleeping = self.data.SleepingsAsNumpy()
-
-    def get_data(self) -> Rigis.Rigidbodies:
-        return Rigis.Rigidbodies.GetRootAsRigidbodies(self.bytes, 0)
-
-    def get_num(self) -> int:
-        return len(self._ids)
-
-    def get_id(self, index: int) -> int:
-        return int(self._ids[index])
-
-    def get_velocity(self, index: int) -> np.array:
-        return self._velocities[index]
-
-    def get_angular_velocity(self, index: int) -> np.array:
-        return self._angular_velocities[index]
-
-    def get_sleeping(self, index: int) -> bool:
-        return bool(self._sleeping[index])
-
-
-class StaticRigidbodies(OutputData):
-    def __init__(self, b):
-        super().__init__(b)
-        self._ids = self.data.IdsAsNumpy()
-        self._physics_values = self.data.PhysicsValuesAsNumpy().reshape(-1, 4)
-        self._kinematic = self.data.KinematicAsNumpy()
-
-    def get_data(self) -> StatRig.StaticRigidbodies:
-        return StatRig.StaticRigidbodies.GetRootAsStaticRigidbodies(self.bytes, 0)
-
-    def get_num(self) -> int:
-        return len(self._ids)
-
-    def get_id(self, index: int) -> int:
-        return int(self._ids[index])
-
-    def get_mass(self, index: int) -> float:
-        return float(self._physics_values[index][0])
-
-    def get_kinematic(self, index: int) -> bool:
-        return bool(self._kinematic[index])
-
-    def get_dynamic_friction(self, index: int) -> float:
-        return float(self._physics_values[index][1])
-
-    def get_static_friction(self, index: int) -> float:
-        return float(self._physics_values[index][2])
-
-    def get_bounciness(self, index: int) -> float:
-        return float(self._physics_values[index][3])
-
-
-class Bounds(OutputData):
-    def __init__(self, b):
-        super().__init__(b)
-        self._ids = self.data.IdsAsNumpy()
-        self._bounds_positions = self.data.BoundPositionsAsNumpy().reshape(len(self._ids), 7, 3)
-
-    def get_data(self) -> Bouns.Bounds:
-        return Bouns.Bounds.GetRootAsBounds(self.bytes, 0)
-
-    def get_num(self) -> int:
-        return len(self._ids)
-
-    def get_id(self, index: int) -> int:
-        return int(self._ids[index])
-
-    def get_front(self, index: int) -> np.array:
-        return self._bounds_positions[index][0]
-
-    def get_back(self, index: int) -> np.array:
-        return self._bounds_positions[index][1]
-
-    def get_left(self, index: int) -> np.array:
-        return self._bounds_positions[index][3]
-
-    def get_right(self, index: int) -> np.array:
-        return self._bounds_positions[index][2]
-
-    def get_top(self, index: int) -> np.array:
-        return self._bounds_positions[index][4]
-
-    def get_bottom(self, index: int) -> np.array:
-        return self._bounds_positions[index][5]
-
-    def get_center(self, index: int) -> np.array:
-        return self._bounds_positions[index][6]
-
-
-class Images(OutputData):
-    PASS_MASKS = {PassMask.PassMask._img: "_img",
-                  PassMask.PassMask._id: "_id",
-                  PassMask.PassMask._category: "_category",
-                  PassMask.PassMask._mask: "_mask",
-                  PassMask.PassMask._depth: "_depth",
-                  PassMask.PassMask._normals: "_normals",
-                  PassMask.PassMask._flow: "_flow",
-                  PassMask.PassMask._depth_simple: "_depth_simple",
-                  PassMask.PassMask._albedo: "_albedo"
-                  }
-
-    def get_data(self) -> Imags.Images:
-        return Imags.Images.GetRootAsImages(self.bytes, 0)
-
-    def get_avatar_id(self) -> str:
-        return self.data.AvatarId().decode('utf-8')
-
-    def get_sensor_name(self) -> str:
-        return self.data.SensorName().decode('utf-8')
-
-    def get_num_passes(self) -> int:
-        return self.data.PassesLength()
-
-    def get_pass_mask(self, index: int) -> str:
-        return Images.PASS_MASKS[self.data.Passes(index).PassMask()]
-
-    def get_image(self, index: int) -> np.array:
-        return self.data.Passes(index).ImageAsNumpy()
-
-    def get_extension(self, index: int) -> str:
-        return "png" if self.data.Passes(index).Extension() == 1 else "jpg"
-
-    def get_width(self) -> int:
-        return self.data.Width()
-
-    def get_height(self) -> int:
-        return self.data.Height()
-
-
-class AvatarKinematic(OutputData):
-    def get_data(self) -> AvKi.AvatarKinematic:
-        return AvKi.AvatarKinematic.GetRootAsAvatarKinematic(self.bytes, 0)
-
-    def get_avatar_id(self) -> str:
-        return self.data.Id().decode('utf-8')
-
-    def get_position(self) -> Tuple[float, float, float]:
-        return OutputData._get_xyz(self.data.Position())
-
-    def get_rotation(self) -> Tuple[float, float, float, float]:
-        return OutputData._get_xyzw(self.data.Rotation())
-
-    def get_forward(self) -> Tuple[float, float, float]:
-        return OutputData._get_xyz(self.data.Forward())
-
-
-class AvatarNonKinematic(AvatarKinematic):
-    def get_data(self) -> AvNoKi.AvatarNonKinematic:
-        return AvNoKi.AvatarNonKinematic.GetRootAsAvatarNonKinematic(self.bytes, 0)
-
-    def get_velocity(self) -> Tuple[float, float, float]:
-        return OutputData._get_xyz(self.data.Velocity())
-
-    def get_angular_velocity(self) -> Tuple[float, float, float]:
-        return OutputData._get_xyz(self.data.AngularVelocity())
-
-    def get_mass(self) -> float:
-        return self.data.Mass()
-
-    def get_sleeping(self) -> bool:
-        return self.data.Sleeping()
-
-
-class AvatarSimpleBody(AvatarNonKinematic):
-    def get_data(self) -> AvSi.AvatarSimpleBody:
-        return AvSi.AvatarSimpleBody.GetRootAsAvatarSimpleBody(self.bytes, 0)
-
-    def get_visible_body(self) -> str:
-        return self.data.VisibleBody().decode('utf-8')
-
-
-class SegmentationColors(OutputData):
-    def __init__(self, b):
-        super().__init__(b)
-        self._ids = self.data.IdsAsNumpy()
-        self._colors = self.data.ColorsAsNumpy().reshape(-1, 3)
-
-    def get_data(self) -> Segs.SegmentationColors:
-        return Segs.SegmentationColors.GetRootAsSegmentationColors(self.bytes, 0)
-
-    def get_num(self) -> int:
-        return len(self._ids)
-
-    def get_object_id(self, index: int) -> int:
-        return int(self._ids[index])
-
-    def get_object_color(self, index: int) -> np.array:
-        return self._colors[index]
-
-    def get_object_name(self, index: int) -> str:
-        return self.data.Names(index).decode('utf-8')
-
-    def get_object_category(self, index: int) -> str:
-        return self.data.Categories(index).decode('utf-8')
-
-
-class AvatarSegmentationColor(OutputData):
-    def get_data(self) -> AvSC.AvatarSegmentationColor:
-        return AvSC.AvatarSegmentationColor.GetRootAsAvatarSegmentationColor(self.bytes, 0)
-
-    def get_id(self) -> str:
-        return self.data.Id().decode('utf-8')
-
-    def get_segmentation_color(self) -> Tuple[float, float, float]:
-        return OutputData._get_rgb(self.data.SegmentationColor())
-
-
-class IsOnNavMesh(OutputData):
-    def get_data(self) -> IsNM.IsOnNavMesh:
-        return IsNM.IsOnNavMesh.GetRootAsIsOnNavMesh(self.bytes, 0)
-
-    def get_position(self) -> np.ndarray:
-        return self.data.PositionAsNumpy()
-
-    def get_is_on(self) -> bool:
-        return self.data.IsOn()
-
-    def get_id(self) -> int:
-        return self.data.Id()
-
-
-class IdPassGrayscale(OutputData):
-    def get_data(self) -> IdGS.IdPassGrayscale:
-        return IdGS.IdPassGrayscale.GetRootAsIdPassGrayscale(self.bytes, 0)
-
-    def get_avatar_id(self) -> str:
-        return self.data.AvatarId().decode('utf-8')
-
-    def get_sensor_name(self) -> str:
-        return self.data.SensorName().decode('utf-8')
-
-    def get_grayscale(self) -> float:
-        return self.data.Grayscale()
-
-
-class Collision(OutputData):
-    def get_data(self) -> Col.Collision:
-        return Col.Collision.GetRootAsCollision(self.bytes, 0)
-
-    def get_collider_id(self) -> int:
-        return self.data.ColliderId()
-
-    def get_collidee_id(self) -> int:
-        return self.data.CollideeId()
-
-    def get_relative_velocity(self) -> Tuple[float, float, float]:
-        return OutputData._get_xyz(self.data.RelativeVelocity())
-
-    def get_impulse(self) -> Tuple[float, float, float]:
-        return OutputData._get_xyz(self.data.Impulse())
-
-    def get_state(self) -> str:
-        state = self.data.State()
-        if state == 1:
-            return "enter"
-        elif state == 2:
-            return "stay"
-        else:
-            return "exit"
-
-    def get_num_contacts(self) -> int:
-        return self.data.ContactsLength()
-
-    def get_contact_normal(self, index: int) -> Tuple[float, float, float]:
-        return OutputData._get_vector3(self.data.Contacts(index).Normal)
-
-    def get_contact_point(self, index: int) -> Tuple[float, float, float]:
-        return OutputData._get_vector3(self.data.Contacts(index).Point)
-
-
-class ImageSensors(OutputData):
-    def get_data(self) -> ImSe.ImageSensors:
-        return ImSe.ImageSensors.GetRootAsImageSensors(self.bytes, 0)
-
-    def get_avatar_id(self) -> str:
-        return self.data.AvatarId().decode('utf-8')
-
-    def get_num_sensors(self) -> int:
-        return self.data.SensorsLength()
-
-    def get_sensor_name(self, index: int) -> str:
-        return self.data.Sensors(index).Name().decode('utf-8')
-
-    def get_sensor_on(self, index: int) -> bool:
-        return self.data.Sensors(index).IsOn()
-
-    def get_sensor_rotation(self, index: int) -> Tuple[float, float, float, float]:
-        return OutputData._get_xyzw(self.data.Sensors(index).Rotation())
-
-    def get_sensor_forward(self, index: int) -> Tuple[float, float, float]:
-        return OutputData._get_xyz(self.data.Sensors(index).Forward())
-
-    def get_sensor_field_of_view(self, index: int) -> float:
-        return self.data.Sensors(index).FieldOfView()
-
-
-class CameraMatrices(OutputData):
-    def get_data(self) -> CaMa.CameraMatrices:
-        return CaMa.CameraMatrices.GetRootAsCameraMatrices(self.bytes, 0)
-
-    def get_avatar_id(self) -> str:
-        return self.data.AvatarId().decode('utf-8')
-
-    def get_sensor_name(self) -> str:
-        return self.data.SensorName().decode('utf-8')
-
-    def get_projection_matrix(self) -> np.array:
-        return self.data.ProjectionMatrixAsNumpy()
-
-    def get_camera_matrix(self) -> np.array:
-        return self.data.CameraMatrixAsNumpy()
-
-
-class IdPassSegmentationColors(OutputData):
-    def __init__(self, b):
-        super().__init__(b)
-        self._colors: np.array = self.data.SegmentationColorsAsNumpy().reshape(-1, 3)
-
-    def get_data(self) -> IdSC.IdPassSegmentationColors:
-        return IdSC.IdPassSegmentationColors.GetRootAsIdPassSegmentationColors(self.bytes, 0)
-
-    def get_avatar_id(self) -> str:
-        return self.data.AvatarId().decode('utf-8')
-
-    def get_num_segmentation_colors(self) -> int:
-        return self._colors.shape[0]
-
-    def get_segmentation_color(self, index: int) -> np.array:
-        return self._colors[index]
-
-
-class FlexParticles(OutputData):
-    def get_data(self) -> Flex.FlexParticles:
-        return Flex.FlexParticles.GetRootAsFlexParticles(self.bytes, 0)
-
-    def get_num_objects(self) -> int:
-        return self.data.ObjectsLength()
-
-    def get_particles(self, index: int) -> np.array:
-        return self.data.Objects(index).ParticlesAsNumpy().view(dtype=np.float32).reshape(-1, 4)
-
-    def get_velocities(self, index: int) -> np.array:
-        return self.data.Objects(index).VelocitiesAsNumpy().view(dtype=np.float32).reshape(-1, 3)
-
-    def get_id(self, index: int) -> int:
-        return self.data.Objects(index).Id()
-
-
-class VRRig(OutputData):
-    def get_data(self) -> VR.VRRig:
-        return VR.VRRig.GetRootAsVRRig(self.bytes, 0)
-
-    def get_position(self) -> Tuple[float, float, float]:
-        return OutputData._get_xyz(self.data.Position())
-
-    def get_rotation(self) -> Tuple[float, float, float, float]:
-        return OutputData._get_xyzw(self.data.Rotation())
-
-    def get_forward(self) -> Tuple[float, float, float]:
-        return OutputData._get_xyz(self.data.Forward())
-
-    def _get_simple_transform(self, t: int) -> SimpleTransform:
-        if t == 0:
-            return self.data.LeftHand()
-        elif t == 1:
-            return self.data.RightHand()
-        elif t == 2:
-            return self.data.Head()
-        else:
-            raise Exception("Not defined: " + str(t))
-
-    def _get_hand_position(self, is_left: bool) -> Tuple[float, float, float]:
-        return OutputData._get_vector3(self._get_simple_transform(0 if is_left else 1).Position)
-
-    def _get_hand_rotation(self, is_left: bool) -> Tuple[float, float, float, float]:
-        return OutputData._get_quaternion(self._get_simple_transform(0 if is_left else 1).Rotation)
-
-    def _get_hand_forward(self, is_left: bool) -> Tuple[float, float, float]:
-        return OutputData._get_vector3(self._get_simple_transform(0 if is_left else 1).Forward)
-
-    def get_left_hand_position(self) -> Tuple[float, float, float]:
-        return self._get_hand_position(True)
-
-    def get_left_hand_rotation(self) -> Tuple[float, float, float, float]:
-        return self._get_hand_rotation(True)
-
-    def get_left_hand_forward(self) -> Tuple[float, float, float]:
-        return self._get_hand_forward(True)
-
-    def get_right_hand_position(self) -> Tuple[float, float, float]:
-        return self._get_hand_position(False)
-
-    def get_right_hand_rotation(self) -> Tuple[float, float, float, float]:
-        return self._get_hand_rotation(False)
-
-    def get_right_hand_forward(self) -> Tuple[float, float, float]:
-        return self._get_hand_forward(False)
-
-    def get_head_position(self) -> Tuple[float, float, float]:
-        return OutputData._get_vector3(self._get_simple_transform(2).Position)
-
-    def get_head_rotation(self) -> Tuple[float, float, float, float]:
-        return OutputData._get_quaternion(self._get_simple_transform(2).Rotation)
-
-    def get_head_forward(self) -> Tuple[float, float, float]:
-        return OutputData._get_vector3(self._get_simple_transform(2).Forward)
-
-    def get_held_left(self) -> np.array:
-        return self.data.HeldLeftAsNumpy()
-
-    def get_held_right(self) -> np.array:
-        return self.data.HeldRightAsNumpy()
-
-
-class OculusTouchButtons(OutputData):
-    BUTTONS = [b for b in OculusTouchButton]
-
-    def get_data(self) -> OculusTouch.OculusTouchButtons:
-        return OculusTouch.OculusTouchButtons.GetRootAsOculusTouchButtons(self.bytes, 0)
-
-    def get_left(self) -> List[OculusTouchButton]:
-        return self._get_buttons(v=self.data.Left())
-
-    def get_right(self) -> List[OculusTouchButton]:
-        return self._get_buttons(v=self.data.Right())
-
-    def get_left_axis(self) -> np.array:
-        return self.data.LeftAxisAsNumpy()
-
-    def get_right_axis(self) -> np.array:
-        return self.data.RightAxisAsNumpy()
-
-    @staticmethod
-    def _get_buttons(v: int) -> List[OculusTouchButton]:
-        return [OculusTouchButtons.BUTTONS[i] for (i, b) in enumerate(OculusTouchButtons.BUTTONS) if v & (1 << i) != 0]
-
-
-class StaticOculusTouch(OutputData):
-    def get_data(self) -> StatOc.StaticOculusTouch:
-        return StatOc.StaticOculusTouch.GetRootAsStaticOculusTouch(self.bytes, 0)
-
-    def get_body_id(self) -> int:
-        return self.data.BodyId()
-
-    def get_left_hand_id(self) -> int:
-        return self.data.LeftHandId()
-
-    def get_right_hand_id(self) -> int:
-        return self.data.RightHandId()
-
-    def get_human_hands(self) -> bool:
-        return self.data.HumanHands()
-
-
-class LogMessage(OutputData):
-    LOG_TYPES = {MessageType.MessageType.error: "error",
-                 MessageType.MessageType.warning: "warning",
-                 MessageType.MessageType.message: "message",
-                 }
-
-    def get_data(self) -> Log.LogMessage:
-        return Log.LogMessage.GetRootAsLogMessage(self.bytes, 0)
-
-    def get_message(self) -> str:
-        return self.data.Message().decode('utf-8')
-
-    def get_message_type(self) -> str:
-        return LogMessage.LOG_TYPES[self.data.MessageType()]
-
-    def get_object_type(self) -> str:
-        return self.data.ObjectType().decode('utf-8')
-
-
-class Meshes(OutputData):
-    def get_data(self) -> Me.Meshes:
-        return Me.Meshes.GetRootAsMeshes(self.bytes, 0)
-
-    def get_object_id(self, index: int) -> int:
-        return self.data.Objects(index).Id()
-
-    def get_num(self) -> int:
-        return self.data.ObjectsLength()
-
-    def get_vertices(self, index: int) -> np.array:
-        return self.data.Objects(index).VerticesAsNumpy().view(dtype=np.float32).reshape(-1, 3)
-
-    def get_triangles(self, index: int) -> np.array:
-        return self.data.Objects(index).TrianglesAsNumpy().view(dtype=np.int32).reshape(-1, 3)
-
-
-class Substructure(OutputData):
-    def get_data(self) -> Sub.Substructure:
-        return Sub.Substructure.GetRootAsSubstructure(self.bytes, 0)
-
-    def get_num_sub_objects(self) -> int:
-        return self.data.SubObjectsLength()
-
-    def get_sub_object_name(self, index: int) -> str:
-        return self.data.SubObjects(index).Name().decode('utf-8')
-
-    def get_num_sub_object_materials(self, index: int) -> int:
-        return self.data.SubObjects(index).MaterialsLength()
-
-    def get_sub_object_material(self, index: int, material_index: int) -> str:
-        return self.data.SubObjects(index).Materials(material_index).decode('utf-8')
-
-
-class Version(OutputData):
-    def get_data(self) -> Ver.Version:
-        return Ver.Version.GetRootAsVersion(self.bytes, 0)
-
-    def get_unity_version(self) -> str:
-        return self.data.Unity().decode('utf-8')
-
-    def get_tdw_version(self) -> str:
-        return self.data.Tdw().decode('utf-8')
-
-    def get_standalone(self) -> bool:
-        return self.data.Standalone()
-
-
-class EnvironmentCollision(OutputData):
-    def get_data(self) -> EnvCol.EnvironmentCollision:
-        return EnvCol.EnvironmentCollision.GetRootAsEnvironmentCollision(self.bytes, 0)
-
-    def get_object_id(self) -> int:
-        return self.data.ObjectId()
-
-    def get_state(self) -> str:
-        state = self.data.State()
-        if state == 1:
-            return "enter"
-        elif state == 2:
-            return "stay"
-        else:
-            return "exit"
-
-    def get_num_contacts(self) -> int:
-        return self.data.ContactsLength()
-
-    def get_contact_normal(self, index: int) -> Tuple[float, float, float]:
-        return OutputData._get_vector3(self.data.Contacts(index).Normal)
-
-    def get_contact_point(self, index: int) -> Tuple[float, float, float]:
-        return OutputData._get_vector3(self.data.Contacts(index).Point)
-
-    def get_floor(self) -> bool:
-        return self.data.Floor()
-
-
-class Volumes(OutputData):
-    def __init__(self, b):
-        super().__init__(b)
-        self._ids: np.ndarray = self.data.IdsAsNumpy()
-        self._volumes: np.ndarray = self.data.VolumeAsNumpy()
-
-    def get_data(self) -> Vol.Volumes:
-        return Vol.Volumes.GetRootAsVolumes(self.bytes, 0)
-
-    def get_num(self) -> int:
-        return len(self._ids)
-
-    def get_object_id(self, index: int) -> int:
-        return int(self._ids[index])
-
-    def get_volume(self, index: int) -> float:
-        return float(self._volumes[index])
-
-
-class AudioSources(OutputData):
-    def get_data(self) -> Audi.AudioSources:
-        return Audi.AudioSources.GetRootAsAudioSources(self.bytes, 0)
-
-    def get_num(self) -> int:
-        return self.data.ObjectsLength()
-
-    def get_object_id(self, index: int) -> int:
-        return self.data.Objects(index).Id()
-
-    def get_is_playing(self, index: int) -> bool:
-        return self.data.Objects(index).IsPlaying()
-
-    def get_samples(self) -> np.array:
-        return self.data.SamplesAsNumpy()
-
-
-class AudioSourceDone(OutputData):
-    def get_data(self) -> AudDone.AudioSourceDone:
-        return AudDone.AudioSourceDone.GetRootAsAudioSourceDone(self.bytes, 0)
-
-    def get_id(self) -> int:
-        return self.data.Id()
-
-
-class Raycast(OutputData):
-    def get_data(self) -> Ray.Raycast:
-        return Ray.Raycast.GetRootAsRaycast(self.bytes, 0)
-
-    def get_raycast_id(self) -> int:
-        return self.data.RaycastId()
-
-    def get_hit(self) -> bool:
-        return self.data.Hit()
-
-    def get_hit_object(self) -> bool:
-        return self.data.HitObject()
-
-    def get_object_id(self) -> Optional[int]:
-        return self.data.ObjectId()
-
-    def get_normal(self) -> Tuple[float, float, float]:
-        return OutputData._get_xyz(self.data.Normal())
-
-    def get_point(self) -> Tuple[float, float, float]:
-        return OutputData._get_xyz(self.data.Point())
-
-
-class Overlap(OutputData):
-    def get_data(self) -> Over.Overlap:
-        return Over.Overlap.GetRootAsOverlap(self.bytes, 0)
-
-    def get_id(self) -> int:
-        return self.data.Id()
-
-    def get_object_ids(self) -> np.array:
-        return self.data.ObjectIdsAsNumpy()
-
-    def get_env(self) -> bool:
-        return self.data.Env()
-
-    def get_walls(self) -> bool:
-        return self.data.Walls()
-
-
-class Containment(OutputData):
-    def __init__(self, b):
-        super().__init__(b)
-        self._ids: np.ndarray = self.data.IdsAsNumpy()
-
-    def get_data(self):
-        return Cont.Containment.GetRootAsContainment(self.bytes, 0)
-
-    def get_object_id(self) -> int:
-        return int(self._ids[0])
-
-    def get_container_id(self) -> int:
-        return int(self._ids[1])
-
-    def get_tag(self) -> ContainerTag:
-        return ContainerTag(self.data.Tag())
-
-    def get_overlap_ids(self) -> np.ndarray:
-        return self.data.OverlapIdsAsNumpy()
-
-    def get_env(self) -> bool:
-        return self.data.Env()
-
-    def get_walls(self) -> bool:
-        return self.data.Walls()
-
-
-class NavMeshPath(OutputData):
-    _STATES = {PathState.PathState.complete: "complete",
-               PathState.PathState.invalid: "invalid",
-               PathState.PathState.partial: "partial"}
-
-    def get_data(self) -> Path.NavMeshPath:
-        return Path.NavMeshPath.GetRootAsNavMeshPath(self.bytes, 0)
-
-    def get_state(self) -> str:
-        return NavMeshPath._STATES[self.data.State()]
-
-    def get_path(self) -> np.array:
-        return self.data.PathAsNumpy().view(dtype=np.float32).reshape(-1, 3)
-
-    def get_id(self) -> int:
-        return int(self.data.Id())
-
-
-class StaticRobot(OutputData):
-    _AXES = {DriveAxis.DriveAxis.x: "x",
-             DriveAxis.DriveAxis.y: "y",
-             DriveAxis.DriveAxis.z: "z"}
-    _JOINT_TYPES = {JointType.JointType.revolute: "revolute",
-                    JointType.JointType.spherical: "spherical",
-                    JointType.JointType.prismatic: "prismatic",
-                    JointType.JointType.fixed_joint: "fixed_joint"}
-
-    def get_data(self) -> StRobo.StaticRobot:
-        return StRobo.StaticRobot.GetRootAsStaticRobot(self.bytes, 0)
-
-    def get_id(self) -> int:
-        return self.data.Id()
-
-    def get_num_joints(self) -> int:
-        return self.data.JointsLength()
-
-    def get_joint_id(self, index: int) -> int:
-        return self.data.Joints(index).Id()
-
-    def get_joint_segmentation_color(self, index: int) -> Tuple[float, float, float]:
-        return OutputData._get_rgb(self.data.Joints(index).SegmentationColor())
-
-    def get_joint_mass(self, index: int) -> float:
-        return self.data.Joints(index).Mass()
-
-    def get_is_joint_immovable(self, index: int) -> bool:
-        return self.data.Joints(index).Immovable()
-
-    def get_is_joint_root(self, index: int) -> bool:
-        return self.data.Joints(index).Root()
-
-    def get_joint_parent_id(self, index: int) -> int:
-        return self.data.Joints(index).ParentId()
-
-    def get_joint_name(self, index: int) -> str:
-        return self.data.Joints(index).Name().decode('utf-8')
-
-    def get_joint_type(self, index: int) -> str:
-        return StaticRobot._JOINT_TYPES[self.data.Joints(index).JointType()]
-
-    def get_num_joint_drives(self, index: int) -> int:
-        return self.data.Joints(index).DrivesLength()
-
-    def get_joint_drive_axis(self, index: int, drive_index: int) -> str:
-        return StaticRobot._AXES[self.data.Joints(index).Drives(drive_index).Axis()]
-
-    def get_joint_drive_limits(self, index: int, drive_index: int) -> bool:
-        return self.data.Joints(index).Drives(drive_index).Limits()
-
-    def get_joint_drive_lower_limit(self, index: int, drive_index: int) -> float:
-        return self.data.Joints(index).Drives(drive_index).LowerLimit()
-
-    def get_joint_drive_upper_limit(self, index: int, drive_index: int) -> float:
-        return self.data.Joints(index).Drives(drive_index).UpperLimit()
-
-    def get_joint_drive_force_limit(self, index: int, drive_index: int) -> float:
-        return self.data.Joints(index).Drives(drive_index).ForceLimit()
-
-    def get_joint_drive_stiffness(self, index: int, drive_index: int) -> float:
-        return self.data.Joints(index).Drives(drive_index).Stiffness()
-
-    def get_joint_drive_damping(self, index: int, drive_index: int) -> float:
-        return self.data.Joints(index).Drives(drive_index).Damping()
-
-    def get_num_non_moving(self) -> int:
-        return self.data.NonMovingLength()
-
-    def get_non_moving_id(self, index: int) -> int:
-        return self.data.NonMoving(index).Id()
-
-    def get_non_moving_name(self, index: int) -> str:
-        return self.data.NonMoving(index).Name().decode('utf-8')
-
-    def get_non_moving_segmentation_color(self, index: int) -> Tuple[float, float, float]:
-        return OutputData._get_rgb(self.data.NonMoving(index).SegmentationColor())
-
-    def get_joint_indices(self) -> np.array:
-        return self.data.JointIndicesAsNumpy().reshape(-1, 2)
-
-    def get_robot_index(self) -> int:
-        return self.data.Index()
-
-
-class RobotJointVelocities(OutputData):
-    def get_data(self) -> RoJoVe.RobotJointVelocities:
-        return RoJoVe.RobotJointVelocities.GetRootAsRobotJointVelocities(self.bytes, 0)
-
-    def get_id(self) -> int:
-        return self.data.Id()
-
-    def get_num_joints(self) -> int:
-        return self.data.JointsLength()
-
-    def get_joint_id(self, index: int) -> int:
-        return self.data.Joints(index).Id()
-
-    def get_joint_velocity(self, index: int) -> np.array:
-        return self.data.Joints(index).VelocityAsNumpy()
-
-    def get_joint_angular_velocity(self, index: int) -> np.array:
-        return self.data.Joints(index).AngularVelocityAsNumpy()
-
-    def get_joint_sleeping(self, index: int) -> bool:
-        return self.data.Joints(index).Sleeping()
-
-
-class DynamicRobots(OutputData):
-    def __init__(self, b):
-        super().__init__(b)
-        self._immovable = self.data.ImmovableAsNumpy()
-        self._transforms = self.data.TransformsAsNumpy().reshape(-1, 10)
-        self._joints = self.data.JointsAsNumpy().reshape(-1, 2, 3)
-        self._sleeping = self.data.SleepingAsNumpy()
-
-    def get_data(self) -> DynRob.DynamicRobots:
-        return DynRob.DynamicRobots.GetRootAsDynamicRobots(self.bytes, 0)
-
-    def get_immovable(self, index: int) -> bool:
-        return bool(self._immovable[index])
-
-    def get_robot_position(self, index: int) -> np.array:
-        return self._transforms[index][:3]
-
-    def get_robot_rotation(self, index: int) -> np.array:
-        return self._transforms[index][3:7]
-
-    def get_robot_forward(self, index: int) -> np.array:
-        return self._transforms[index][7:]
-
-    def get_joint_position(self, index: int) -> np.array:
-        return self._joints[index][0]
-
-    def get_joint_angles(self, index: int) -> np.array:
-        return np.degrees(self._joints[index][1])
-
-    def get_joint_sleeping(self, index: int) -> bool:
-        return bool(self._sleeping[index])
-
-
-class Keyboard(OutputData):
-    def get_data(self) -> Key.Keyboard:
-        return Key.Keyboard.GetRootAsKeyboard(self.bytes, 0)
-
-    def get_num_pressed(self) -> int:
-        return self.data.PressedLength()
-
-    def get_pressed(self, index: int) -> str:
-        return self.data.Pressed(index).decode('utf-8')
-
-    def get_num_held(self) -> int:
-        return self.data.HeldLength()
-
-    def get_held(self, index: int) -> str:
-        return self.data.Held(index).decode('utf-8')
-
-    def get_num_released(self) -> int:
-        return self.data.ReleasedLength()
-
-    def get_released(self, index: int) -> str:
-        return self.data.Released(index).decode('utf-8')
-
-
-class ScreenPosition(OutputData):
-    def get_data(self) -> Screen.ScreenPosition:
-        return Screen.ScreenPosition.GetRootAsScreenPosition(self.bytes, 0)
-
-    def get_avatar_id(self) -> str:
-        return self.data.AvatarId().decode('utf-8')
-
-    def get_sensor_name(self) -> str:
-        return self.data.SensorName().decode('utf-8')
-
-    def get_id(self) -> int:
-        return self.data.Id()
-
-    def get_screen(self) -> Tuple[float, float, float]:
-        return OutputData._get_xyz(self.data.Screen())
-
-    def get_world(self) -> Tuple[float, float, float]:
-        return OutputData._get_xyz(self.data.World())
-
-
-class Magnebot(OutputData):
-    def get_data(self) -> Mag.Magnebot:
-        return Mag.Magnebot.GetRootAsMagnebot(self.bytes, 0)
-
-    def get_id(self) -> int:
-        return self.data.Id()
-
-    def get_held_left(self) -> np.array:
-        return self.data.HeldLeftAsNumpy()
-
-    def get_held_right(self) -> np.array:
-        return self.data.HeldRightAsNumpy()
-
-    def get_top(self) -> Tuple[float, float, float]:
-        return OutputData._get_xyz(self.data.Top())
-
-
-class TriggerCollision(OutputData):
-    def get_data(self) -> Trigger.TriggerCollision:
-        return Trigger.TriggerCollision.GetRootAsTriggerCollision(self.bytes, 0)
-
-    def get_collidee_id(self) -> int:
-        return self.data.CollideeId()
-
-    def get_collider_id(self) -> int:
-        return self.data.ColliderId()
-
-    def get_trigger_id(self) -> int:
-        return self.data.TriggerId()
-
-    def get_state(self) -> str:
-        state = self.data.State()
-        if state == 1:
-            return "enter"
-        elif state == 2:
-            return "stay"
-        else:
-            return "exit"
-
-
-class LocalTransforms(OutputData):
-    def __init__(self, b):
-        super().__init__(b)
-        self._ids = self.data.IdsAsNumpy()
-        self._positions = self.data.PositionsAsNumpy().reshape(-1, 3)
-        self._rotations = self.data.RotationsAsNumpy().reshape(-1, 4)
-        self._forwards = self.data.ForwardsAsNumpy().reshape(-1, 3)
-        self._euler_angles = self.data.EulerAnglesAsNumpy().reshape(-1, 3)
-
-    def get_data(self) -> LocalTran.LocalTransforms:
-        return LocalTran.LocalTransforms.GetRootAsLocalTransforms(self.bytes, 0)
-
-    def get_num(self) -> int:
-        return len(self._ids)
-
-    def get_id(self, index: int) -> int:
-        return int(self._ids[index])
-
-    def get_position(self, index: int) -> np.array:
-        return self._positions[index]
-
-    def get_forward(self, index: int) -> np.array:
-        return self._forwards[index]
-
-    def get_rotation(self, index: int) -> np.array:
-        return self._rotations[index]
-
-    def get_euler_angles(self, index: int) -> np.array:
-        return self._euler_angles[index]
-
-
-class QuitSignal(OutputData):
-    def get_data(self) -> QuitSig.QuitSignal:
-        return QuitSig.QuitSignal.GetRootAsQuitSignal(self.bytes, 0)
-
-    def get_ok(self) -> bool:
-        return self.data.Ok()
-
-
-class MagnebotWheels(OutputData):
-    def get_data(self) -> MWheels.MagnebotWheels:
-        return MWheels.MagnebotWheels.GetRootAsMagnebotWheels(self.bytes, 0)
-
-    def get_id(self) -> int:
-        return self.data.Id()
-
-    def get_success(self) -> bool:
-        return self.data.Success()
-
-
-class Occlusion(OutputData):
-    def get_data(self) -> Occl.Occlusion:
-        return Occl.Occlusion.GetRootAsOcclusion(self.bytes, 0)
-
-    def get_avatar_id(self) -> str:
-        return self.data.AvatarId().decode('utf-8')
-
-    def get_sensor_name(self) -> str:
-        return self.data.SensorName().decode('utf-8')
-
-    def get_occluded(self) -> float:
-        return self.data.Occluded()
-
-
-class Lights(OutputData):
-    def get_data(self) -> Lites.Lights:
-        return Lites.Lights.GetRootAsLights(self.bytes, 0)
-
-    def get_num_directional_lights(self) -> int:
-        return self.data.DirectionalLightsLength()
-
-    def get_directional_light_intensity(self, index: int) -> float:
-        return self.data.DirectionalLights(index).Intensity()
-
-    def get_directional_light_color(self, index: int) -> Tuple[float, float, float]:
-        return OutputData._get_rgb(self.data.DirectionalLights(index).Color())
-
-    def get_directional_light_rotation(self, index: int) -> Tuple[float, float, float, float]:
-        return OutputData._get_xyzw(self.data.DirectionalLights(index).Rotation())
-
-    def get_num_point_lights(self) -> int:
-        return self.data.PointLightsLength()
-
-    def get_point_light_intensity(self, index: int) -> float:
-        return self.data.PointLights(index).Intensity()
-
-    def get_point_light_color(self, index: int) -> Tuple[float, float, float]:
-        return OutputData._get_rgb(self.data.PointLights(index).Color())
-
-    def get_point_light_position(self, index: int) -> Tuple[float, float, float]:
-        return OutputData._get_xyz(self.data.PointLights(index).Position())
-
-    def get_point_light_range(self, index) -> float:
-        return self.data.PointLights(index).Range()
-
-
-class Categories(OutputData):
-    def get_data(self) -> Cats.Categories:
-        return Cats.Categories.GetRootAsCategories(self.bytes, 0)
-
-    def get_num_categories(self) -> int:
-        return self.data.CategoryDataLength()
-
-    def get_category_name(self, index: int) -> str:
-        return self.data.CategoryData(index).Name().decode('utf-8')
-
-    def get_category_color(self, index: int) -> Tuple[float, float, float]:
-        return OutputData._get_rgb(self.data.CategoryData(index).Color())
-
-
-class StaticEmptyObjects(OutputData):
-    def __init__(self, b):
-        super().__init__(b)
-        self._ids: np.ndarray = self.data.IdsAsNumpy().reshape(-1, 2)
-
-    def get_data(self) -> StaticEmpty.StaticEmptyObjects:
-        return StaticEmpty.StaticEmptyObjects.GetRootAsStaticEmptyObjects(self.bytes, 0)
-
-    def get_num(self) -> int:
-        return int(self._ids.shape[0])
-
-    def get_object_id(self, index: int) -> int:
-        return int(self._ids[index][0])
-
-    def get_empty_object_id(self, index: int) -> int:
-        return int(self._ids[index][1])
-
-
-class DynamicEmptyObjects(OutputData):
-    def __init__(self, b):
-        super().__init__(b)
-        self._positions = self.data.PositionsAsNumpy().view(dtype=np.float32).reshape(-1, 3)
-
-    def get_data(self) -> DynamicEmpty.DynamicEmptyObjects:
-        return DynamicEmpty.DynamicEmptyObjects.GetRootAsDynamicEmptyObjects(self.bytes, 0)
-
-    def get_num(self) -> int:
-        return int(self._positions.shape[0])
-
-    def get_position(self, index: int) -> np.ndarray:
-        return self._positions[index]
-
-
-class ObjectColliderIntersection(OutputData):
-    def get_data(self) -> ObjColInt.ObjectColliderIntersection:
-        return ObjColInt.ObjectColliderIntersection.GetRootAsObjectColliderIntersection(self.bytes, 0)
-
-    def get_object_id_a(self) -> int:
-        return self.data.ObjectIdA()
-
-    def get_object_id_b(self) -> int:
-        return self.data.ObjectIdB()
-
-    def get_distance(self) -> float:
-        return self.data.Distance()
-
-    def get_direction(self) -> Tuple[float, float, float]:
-        return OutputData._get_xyz(self.data.Direction())
-
-
-class EnvironmentColliderIntersection(OutputData):
-    def get_data(self) -> EnvColInt.EnvironmentColliderIntersection:
-        return EnvColInt.EnvironmentColliderIntersection.GetRootAsEnvironmentColliderIntersection(self.bytes, 0)
-
-    def get_object_id(self) -> int:
-        return self.data.ObjectId()
-
-    def get_distance(self) -> float:
-        return self.data.Distance()
-
-    def get_direction(self) -> Tuple[float, float, float]:
-        return OutputData._get_xyz(self.data.Direction())
-
-
-class StaticCompositeObjects(OutputData):
-    def get_data(self) -> StatComp.StaticCompositeObjects:
-        return StatComp.StaticCompositeObjects.GetRootAsStaticCompositeObjects(self.bytes, 0)
-
-    def get_num(self) -> int:
-        return self.data.ObjectsLength()
-
-    def get_object_id(self, index: int) -> int:
-        return self.data.Objects(index).Id()
-
-    def get_num_non_machines(self, index: int) -> int:
-        return self.data.Objects(index).NonMachinesLength()
-
-    def get_non_machine_id(self, index: int, non_machine_index: int) -> int:
-        return self.data.Objects(index).NonMachines(non_machine_index).Id()
-
-    def get_num_lights(self, index: int) -> int:
-        return self.data.Objects(index).LightsLength()
-
-    def get_light_id(self, index: int, light_index: int) -> int:
-        return self.data.Objects(index).Lights(light_index).Id()
-
-    def get_num_hinges(self, index: int) -> int:
-        return self.data.Objects(index).HingesLength()
-
-    def get_hinge_id(self, index: int, hinge_index: int) -> int:
-        return self.data.Objects(index).Hinges(hinge_index).Id()
-
-    def get_hinge_has_limits(self, index: int, hinge_index: int) -> bool:
-        return self.data.Objects(index).Hinges(hinge_index).HasLimits()
-
-    def get_hinge_min_limit(self, index: int, hinge_index: int) -> float:
-        return self.data.Objects(index).Hinges(hinge_index).MinLimit()
-
-    def get_hinge_max_limit(self, index: int, hinge_index: int) -> float:
-        return self.data.Objects(index).Hinges(hinge_index).MaxLimit()
-
-    def get_hinge_axis(self, index: int, hinge_index: int) -> Tuple[float, float, float]:
-        return OutputData._get_xyz(self.data.Objects(index).Hinges(hinge_index).Axis())
-
-    def get_num_motors(self, index: int) -> int:
-        return self.data.Objects(index).MotorsLength()
-
-    def get_motor_id(self, index: int, motor_index: int) -> int:
-        return self.data.Objects(index).Motors(motor_index).Id()
-
-    def get_motor_has_limits(self, index: int, hinge_index: int) -> bool:
-        return self.data.Objects(index).Motors(hinge_index).HasLimits()
-
-    def get_motor_min_limit(self, index: int, hinge_index: int) -> float:
-        return self.data.Objects(index).Motors(hinge_index).MinLimit()
-
-    def get_motor_max_limit(self, index: int, hinge_index: int) -> float:
-        return self.data.Objects(index).Motors(hinge_index).MaxLimit()
-
-    def get_motor_axis(self, index: int, hinge_index: int) -> Tuple[float, float, float]:
-        return OutputData._get_xyz(self.data.Objects(index).Motors(hinge_index).Axis())
-
-    def get_motor_force(self, index: int, motor_index: int) -> float:
-        return self.data.Objects(index).Motors(motor_index).Force()
-
-    def get_num_springs(self, index: int) -> int:
-        return self.data.Objects(index).SpringsLength()
-
-    def get_spring_id(self, index: int, spring_index: int) -> int:
-        return self.data.Objects(index).Springs(spring_index).Id()
-
-    def get_spring_has_limits(self, index: int, hinge_index: int) -> bool:
-        return self.data.Objects(index).Springs(hinge_index).HasLimits()
-
-    def get_spring_min_limit(self, index: int, hinge_index: int) -> float:
-        return self.data.Objects(index).Springs(hinge_index).MinLimit()
-
-    def get_spring_max_limit(self, index: int, hinge_index: int) -> float:
-        return self.data.Objects(index).Springs(hinge_index).MaxLimit()
-
-    def get_spring_axis(self, index: int, hinge_index: int) -> Tuple[float, float, float]:
-        return OutputData._get_xyz(self.data.Objects(index).Springs(hinge_index).Axis())
-
-    def get_spring_force(self, index: int, spring_index: int) -> float:
-        return self.data.Objects(index).Springs(spring_index).Force()
-
-    def get_spring_damper(self, index: int, spring_index: int) -> float:
-        return self.data.Objects(index).Springs(spring_index).Damper()
-
-    def get_num_prismatic_joints(self, index: int) -> int:
-        return self.data.Objects(index).PrismaticJointsLength()
-
-    def get_prismatic_joint_id(self, index: int, prismatic_joint_index: int) -> int:
-        return self.data.Objects(index).PrismaticJoints(prismatic_joint_index).Id()
-
-    def get_prismatic_joint_limit(self, index: int, prismatic_joint_index: int) -> float:
-        return self.data.Objects(index).PrismaticJoints(prismatic_joint_index).Limit()
-
-    def get_prismatic_joint_axis(self, index: int, prismatic_joint_index: int) -> Tuple[float, float, float]:
-        return OutputData._get_xyz(self.data.Objects(index).PrismaticJoints(prismatic_joint_index).Axis())
-
-
-class DynamicCompositeObjects(OutputData):
-    def __init__(self, b):
-        super().__init__(b)
-        self._hinge_ids = self.data.HingeIdsAsNumpy().reshape(-1, 2)
-        self._hinges = self.data.HingesAsNumpy().reshape(-1, 2)
-        self._light_ids = self.data.LightIdsAsNumpy().reshape(-1, 2)
-        self._lights = self.data.LightsAsNumpy()
-
-    def get_data(self) -> DynComp.DynamicCompositeObjects:
-        return DynComp.DynamicCompositeObjects.GetRootAsDynamicCompositeObjects(self.bytes, 0)
-
-    def get_num_hinges(self) -> int:
-        return self._hinge_ids.shape[0]
-
-    def get_hinge_parent_id(self, index: int) -> int:
-        return int(self._hinge_ids[index][0])
-
-    def get_hinge_id(self, index: int) -> int:
-        return int(self._hinge_ids[index][1])
-
-    def get_hinge_angle(self, index: int) -> float:
-        return float(self._hinges[index][0])
-
-    def get_hinge_velocity(self, index: int) -> float:
-        return float(self._hinges[index][1])
-
-    def get_num_lights(self) -> int:
-        return self._light_ids.shape[0]
-
-    def get_light_parent_id(self, index: int) -> int:
-        return int(self._light_ids[index][0])
-
-    def get_light_id(self, index: int) -> int:
-        return int(self._light_ids[index][1])
-
-    def get_light_is_on(self, index: int) -> bool:
-        return bool(self._lights[index])
-
-
-class ObiParticles(OutputData):
-    def get_data(self) -> ObiP.ObiParticles:
-        return ObiP.ObiParticles.GetRootAsObiParticles(self.bytes, 0)
-
-    def get_num_solvers(self) -> int:
-        return self.data.SolversLength()
-
-    def get_positions(self, index: int) -> np.array:
-        return self.data.Solvers(index).PositionsAsNumpy()
-
-    def get_velocities(self, index: int) -> np.array:
-        return self.data.Solvers(index).VelocitiesAsNumpy()
-
-    def get_num_objects(self) -> int:
-        return self.data.ActorsLength()
-
-    def get_object_id(self, index: int) -> int:
-        return self.data.Actors(index).Id()
-
-    def get_solver_id(self, index: int) -> int:
-        return self.data.Actors(index).SolverId()
-
-    def get_count(self, index: int) -> int:
-        return self.data.Actors(index).Count()
-
-    def get_solver_indices(self, index: int) -> np.array:
-        return self.data.Actors(index).SolverIndicesAsNumpy()
-
-
-class Mouse(OutputData):
-    def __init__(self, b):
-        super().__init__(b)
-        self._buttons: np.array = self.data.ButtonsAsNumpy().reshape(3, 3)
-
-    def get_data(self) -> Mous.Mouse:
-        return Mous.Mouse.GetRootAsMouse(self.bytes, 0)
-
-    def get_position(self) -> np.array:
-        return self.data.PositionAsNumpy()
-
-    def get_scroll_delta(self) -> np.array:
-        return self.data.ScrollDeltaAsNumpy()
-
-    def get_is_left_button_pressed(self) -> bool:
-        return self._buttons[0][0]
-
-    def get_is_left_button_held(self) -> bool:
-        return self._buttons[0][1]
-
-    def get_is_left_button_released(self) -> bool:
-        return self._buttons[0][2]
-
-    def get_is_middle_button_pressed(self) -> bool:
-        return self._buttons[1][0]
-
-    def get_is_middle_button_held(self) -> bool:
-        return self._buttons[1][1]
-
-    def get_is_middle_button_released(self) -> bool:
-        return self._buttons[1][2]
-
-    def get_is_right_button_pressed(self) -> bool:
-        return self._buttons[2][0]
-
-    def get_is_right_button_held(self) -> bool:
-        return self._buttons[2][1]
-
-    def get_is_right_button_released(self) -> bool:
-        return self._buttons[2][2]
-
-
-class FieldOfView(OutputData):
-    def get_data(self) -> Fov.FieldOfView:
-        return Fov.FieldOfView.GetRootAsFieldOfView(self.bytes, 0)
-
-    def get_avatar_id(self) -> str:
-        return self.data.AvatarId().decode('utf-8')
-
-    def get_sensor_name(self) -> str:
-        return self.data.SensorName().decode('utf-8')
-
-    def get_fov(self) -> float:
-        return self.data.Fov()
-
-    def get_focal_length(self) -> float:
-        return self.data.FocalLength()
-
-
-class Replicants(OutputData):
-    def __init__(self, b):
-        super().__init__(b)
-        self._ids = self.data.IdsAsNumpy().reshape(-1, 15)
-        self._positions: np.ndarray = self.data.PositionsAsNumpy().reshape(-1, 15, 3)
-        self._rotations: np.ndarray = self.data.RotationsAsNumpy().reshape(-1, 15, 4)
-        self._forwards: np.ndarray = self.data.ForwardsAsNumpy().reshape(-1, 15, 3)
-        self._held: np.ndarray = self.data.HeldAsNumpy().reshape(-1, 2, 2)
-        self._collision_ids: np.ndarray = self.data.CollisionIdsAsNumpy().reshape(-1, 14, 10)
-        self._is_collisions: np.ndarray = self.data.IsCollisionsAsNumpy().reshape(-1, 14, 10)
-        self._statuses: np.ndarray = self.data.StatusesAsNumpy()
-
-    def get_data(self) -> Repl.Replicants:
-        return Repl.Replicants.GetRootAsReplicants(self.bytes, 0)
-
-    def get_num(self) -> int:
-        return len(self._ids)
-
-    def get_id(self, index: int) -> int:
-        return int(self._ids[index][0])
-
-    def get_position(self, index: int) -> np.ndarray:
-        return self._positions[index][0]
-
-    def get_forward(self, index: int) -> np.ndarray:
-        return self._forwards[index][0]
-
-    def get_rotation(self, index: int) -> np.ndarray:
-        return self._rotations[index][0]
-
-    def get_body_part_id(self, index: int, body_part_index: int) -> int:
-        return int(self._ids[index][body_part_index + 1])
-
-    def get_body_part_position(self, index: int, body_part_index: int) -> np.ndarray:
-        return self._positions[index][body_part_index + 1]
-
-    def get_body_part_rotation(self, index: int, body_part_index: int) -> np.ndarray:
-        return self._rotations[index][body_part_index + 1]
-
-    def get_body_part_forward(self, index: int, body_part_index: int) -> np.ndarray:
-        return self._forwards[index][body_part_index + 1]
-
-    def get_is_holding_left(self, index: int) -> bool:
-        return self._held[index][0][0] == 1
-
-    def get_held_left(self, index: int) -> int:
-        return int(self._held[index][0][1])
-
-    def get_is_holding_right(self, index: int) -> bool:
-        return self._held[index][1][0] == 1
-
-    def get_held_right(self, index: int) -> int:
-        return int(self._held[index][1][1])
-
-    def get_is_collision(self, index: int, body_part_index: int, collision_index: int) -> bool:
-        return self._is_collisions[index][body_part_index][collision_index]
-
-    def get_collision_id(self, index: int, body_part_index: int, collision_index: int) -> int:
-        return int(self._collision_ids[index][body_part_index][collision_index])
-
-    def get_status(self, index: int) -> ActionStatus:
-        return ActionStatus(self._statuses[index])
-
-
-class ReplicantSegmentationColors(OutputData):
-    def __init__(self, b):
-        super().__init__(b)
-        self._ids: np.ndarray = self.data.IdsAsNumpy()
-        self._colors: np.ndarray = self.data.ColorsAsNumpy().reshape(-1, 3)
-
-    def get_data(self) -> RepSepCo.ReplicantSegmentationColors:
-        return RepSepCo.ReplicantSegmentationColors.GetRootAsReplicantSegmentationColors(self.bytes, 0)
-
-    def get_num(self) -> int:
-        return int(self._ids.shape[0])
-
-    def get_id(self, index: int) -> int:
-        return int(self._ids[index])
-
-    def get_segmentation_color(self, index: int) -> np.ndarray:
-        return self._colors[index]
-
-
-class Framerate(OutputData):
-    def get_data(self) -> Frame.Framerate:
-        return Frame.Framerate.GetRootAsFramerate(self.bytes, 0)
-
-    def get_target_framerate(self) -> int:
-        return int(self.data.TargetFramerate())
-
-    def get_frame_dt(self) -> float:
-        return float(self.data.FrameDt())
-
-    def get_physics_timestep(self) -> float:
-        return float(self.data.PhysicsTimeStep())
-
-
-class OccupancyMap(OutputData):
-    def __init__(self, b):
-        super().__init__(b)
-        self._shape: np.ndarray = self.data.ShapeAsNumpy()
-        self._map: np.ndarray = self.data.MapAsNumpy().reshape(self._shape)
-        self._positions: np.ndarray = self.data.PositionsAsNumpy().reshape(self._shape[0], self._shape[1], 2)
-
-    def get_data(self) -> Occ.OccupancyMap:
-        return Occ.OccupancyMap.GetRootAsOccupancyMap(self.bytes, 0)
-
-    def get_shape(self) -> np.ndarray:
-        return self._shape
-
-    def get_map(self) -> np.ndarray:
-        return self._map
-
-    def get_positions(self) -> np.ndarray:
-        return self._positions
-
-
-class EulerAngles(OutputData):
-    def __init__(self, b):
-        super().__init__(b)
-        self._ids = self.data.IdsAsNumpy()
-        self._rotations = self.data.RotationsAsNumpy().reshape(-1, 3)
-
-    def get_data(self) -> Eulers.EulerAngles:
-        return Eulers.EulerAngles.GetRootAsEulerAngles(self.bytes, 0)
-
-    def get_num(self) -> int:
-        return len(self._ids)
-
-    def get_id(self, index: int) -> int:
-        return int(self._ids[index])
-
-    def get_rotation(self, index: int) -> np.ndarray:
-        return self._rotations[index]
-
-
-class Drones(OutputData):
-    def __init__(self, b):
-        super().__init__(b)
-        self._ids: np.ndarray = self.data.IdsAsNumpy()
-        self._raycast_hits: np.ndarray = self.data.RaycastHitsAsNumpy()
-        self._raycasts: np.ndarray = self.data.RaycastsAsNumpy().reshape(-1, 3)
-        self._motor_ons: np.ndarray = self.data.MotorOnAsNumpy()
-
-    def get_data(self) -> Dro.Drones:
-        return Dro.Drones.GetRootAsDrones(self.bytes, 0)
-
-    def get_num(self) -> int:
-        return int(self._ids.shape[0])
-
-    def get_id(self, index: int) -> int:
-        return int(self._ids[index])
-
-    def get_raycast_hit(self, index: int) -> bool:
-        return bool(self._raycast_hits[index])
-
-    def get_raycast(self, index: int) -> np.ndarray:
-        return self._raycasts[index]
-
-    def get_motor_on(self, index: int) -> bool:
-        return bool(self._motor_ons[index])
+from tdw.FBOutput import Vector3, Quaternion, PassMask, Color, MessageType, SimpleTransform, PathState
+from tdw.FBOutput import SceneRegions as SceRegs
+from tdw.FBOutput import Transforms as Trans
+from tdw.FBOutput import Rigidbodies as Rigis
+from tdw.FBOutput import Bounds as Bouns
+from tdw.FBOutput import Images as Imags
+from tdw.FBOutput import AvatarKinematic as AvKi
+from tdw.FBOutput import AvatarNonKinematic as AvNoKi
+from tdw.FBOutput import AvatarSimpleBody as AvSi
+from tdw.FBOutput import SegmentationColors as Segs
+from tdw.FBOutput import AvatarSegmentationColor as AvSC
+from tdw.FBOutput import IsOnNavMesh as IsNM
+from tdw.FBOutput import IdPassGrayscale as IdGS
+from tdw.FBOutput import Collision as Col
+from tdw.FBOutput import ImageSensors as ImSe
+from tdw.FBOutput import CameraMatrices as CaMa
+from tdw.FBOutput import IdPassSegmentationColors as IdSC
+from tdw.FBOutput import FlexParticles as Flex
+from tdw.FBOutput import VRRig as VR
+from tdw.FBOutput import LogMessage as Log
+from tdw.FBOutput import Meshes as Me
+from tdw.FBOutput import Substructure as Sub
+from tdw.FBOutput import Version as Ver
+from tdw.FBOutput import EnvironmentCollision as EnvCol
+from tdw.FBOutput import Volumes as Vol
+from tdw.FBOutput import AudioSources as Audi
+from tdw.FBOutput import Raycast as Ray
+from tdw.FBOutput import Overlap as Over
+from tdw.FBOutput import Containment as Cont
+from tdw.FBOutput import NavMeshPath as Path
+from tdw.FBOutput import StaticRobot as StRobo
+from tdw.FBOutput import Keyboard as Key
+from tdw.FBOutput import Magnebot as Mag
+from tdw.FBOutput import ScreenPosition as Screen
+from tdw.FBOutput import TriggerCollision as Trigger
+from tdw.FBOutput import LocalTransforms as LocalTran
+from tdw.FBOutput import DriveAxis, JointType
+from tdw.FBOutput import QuitSignal as QuitSig
+from tdw.FBOutput import MagnebotWheels as MWheels
+from tdw.FBOutput import Occlusion as Occl
+from tdw.FBOutput import Lights as Lites
+from tdw.FBOutput import Categories as Cats
+from tdw.FBOutput import StaticRigidbodies as StatRig
+from tdw.FBOutput import RobotJointVelocities as RoJoVe
+from tdw.FBOutput import StaticEmptyObjects as StaticEmpty
+from tdw.FBOutput import DynamicEmptyObjects as DynamicEmpty
+from tdw.FBOutput import OculusTouchButtons as OculusTouch
+from tdw.FBOutput import StaticOculusTouch as StatOc
+from tdw.FBOutput import StaticCompositeObjects as StatComp
+from tdw.FBOutput import DynamicCompositeObjects as DynComp
+from tdw.FBOutput import AudioSourceDone as AudDone
+from tdw.FBOutput import ObiParticles as ObiP
+from tdw.FBOutput import ObjectColliderIntersection as ObjColInt
+from tdw.FBOutput import EnvironmentColliderIntersection as EnvColInt
+from tdw.FBOutput import Mouse as Mous
+from tdw.FBOutput import DynamicRobots as DynRob
+from tdw.FBOutput import FieldOfView as Fov
+from tdw.FBOutput import Replicants as Repl
+from tdw.FBOutput import Framerate as Frame
+from tdw.FBOutput import OccupancyMap as Occ
+from tdw.FBOutput import EulerAngles as Eulers
+from tdw.FBOutput import Drones as Dro
+from tdw.FBOutput import ReplicantSegmentationColors as RepSepCo
+from tdw.vr_data.oculus_touch_button import OculusTouchButton
+from tdw.container_data.container_tag import ContainerTag
+from tdw.replicant.action_status import ActionStatus
+import numpy as np
+from typing import Tuple, Optional, List
+
+
+class OutputDataUndefinedError(Exception):
+    pass
+
+
+class OutputData(object):
+    def __init__(self, b):
+        self.bytes = bytearray(b)
+        self.data = self.get_data()
+
+    def get_data(self):
+        raise OutputDataUndefinedError("Undefined!")
+
+    @staticmethod
+    def get_data_type_id(b: bytes) -> str:
+        """
+        Returns the ID of the serialized object.
+        :param b: A byte array.
+        """
+
+        return b[4:8].decode('utf-8')
+
+    @staticmethod
+    def _get_vector3(constructor) -> Tuple[float, float, float]:
+        """
+        Returns x, y, and z values of a Vector3, given a constructor.
+
+        :param constructor: A constructor that accepts 1 parameter of type Vector3.
+        """
+
+        return OutputData._get_xyz(constructor(Vector3.Vector3()))
+
+    @staticmethod
+    def _get_xyz(vector3: Vector3) -> Tuple[float, float, float]:
+        """
+        returns the x, y, and z values of a Vector3, given the Vector3 object.
+
+        :param vector3: The Vector3 object.
+        """
+
+        return vector3.X(), vector3.Y(), vector3.Z()
+
+    @staticmethod
+    def _get_quaternion(constructor) -> Tuple[float, float, float, float]:
+        """
+        Returns x, y, z, and w values of a Quaternion, given a constructor.
+
+        :param constructor: A constructor that accepts 1 parameter of type Quaternion.
+        """
+
+        return OutputData._get_xyzw(constructor(Quaternion.Quaternion()))
+
+    @staticmethod
+    def _get_xyzw(quaternion: Quaternion) -> Tuple[float, float, float, float]:
+        """
+        returns the x, y, and z values of a Quaternion, given the Quaternion object.
+
+        :param quaternion: The Quaternion object.
+        """
+
+        return quaternion.X(), quaternion.Y(), quaternion.Z(), quaternion.W()
+
+    @staticmethod
+    def _get_color(constructor) -> Tuple[float, float, float]:
+        """
+        Returns the r, g, and b values of a Color, given a constructor.
+
+        :param constructor: A constructor that accepts 1 parameter of type Color.
+        """
+
+        return OutputData._get_rgb(constructor(Color.Color()))
+
+    @staticmethod
+    def _get_rgb(color: Color) -> Tuple[float, float, float]:
+        """
+        returns the r, g, and b values of a Color, given the Color object.
+
+        :param color: The Color object.
+        """
+        return color.R(), color.G(), color.B()
+
+
+class SceneRegions(OutputData):
+    def get_data(self) -> SceRegs.SceneRegions:
+        return SceRegs.SceneRegions.GetRootAsSceneRegions(self.bytes, 0)
+
+    def get_center(self, index: int) -> Tuple[float, float, float]:
+        return OutputData._get_vector3(self.data.Regions(index).Center)
+
+    def get_bounds(self, index: int) -> Tuple[float, float, float]:
+        return OutputData._get_vector3(self.data.Regions(index).Bounds)
+
+    def get_id(self, index: int) -> int:
+        return self.data.Regions(index).Id()
+
+    def get_num(self) -> int:
+        return self.data.RegionsLength()
+
+
+class Transforms(OutputData):
+    def __init__(self, b):
+        super().__init__(b)
+        self._ids = self.data.IdsAsNumpy()
+        self._positions = self.data.PositionsAsNumpy().reshape(-1, 3)
+        self._rotations = self.data.RotationsAsNumpy().reshape(-1, 4)
+        self._forwards = self.data.ForwardsAsNumpy().reshape(-1, 3)
+
+    def get_data(self) -> Trans.Transforms:
+        return Trans.Transforms.GetRootAsTransforms(self.bytes, 0)
+
+    def get_num(self) -> int:
+        return len(self._ids)
+
+    def get_id(self, index: int) -> int:
+        return int(self._ids[index])
+
+    def get_position(self, index: int) -> np.array:
+        return self._positions[index]
+
+    def get_forward(self, index: int) -> np.array:
+        return self._forwards[index]
+
+    def get_rotation(self, index: int) -> np.array:
+        return self._rotations[index]
+
+
+class Rigidbodies(OutputData):
+    def __init__(self, b):
+        super().__init__(b)
+        self._ids = self.data.IdsAsNumpy()
+        self._velocities = self.data.VelocitiesAsNumpy().reshape(-1, 3)
+        self._angular_velocities = self.data.AngularVelocitiesAsNumpy().reshape(-1, 3)
+        self._sleeping = self.data.SleepingsAsNumpy()
+
+    def get_data(self) -> Rigis.Rigidbodies:
+        return Rigis.Rigidbodies.GetRootAsRigidbodies(self.bytes, 0)
+
+    def get_num(self) -> int:
+        return len(self._ids)
+
+    def get_id(self, index: int) -> int:
+        return int(self._ids[index])
+
+    def get_velocity(self, index: int) -> np.array:
+        return self._velocities[index]
+
+    def get_angular_velocity(self, index: int) -> np.array:
+        return self._angular_velocities[index]
+
+    def get_sleeping(self, index: int) -> bool:
+        return bool(self._sleeping[index])
+
+
+class StaticRigidbodies(OutputData):
+    def __init__(self, b):
+        super().__init__(b)
+        self._ids = self.data.IdsAsNumpy()
+        self._physics_values = self.data.PhysicsValuesAsNumpy().reshape(-1, 4)
+        self._kinematic = self.data.KinematicAsNumpy()
+
+    def get_data(self) -> StatRig.StaticRigidbodies:
+        return StatRig.StaticRigidbodies.GetRootAsStaticRigidbodies(self.bytes, 0)
+
+    def get_num(self) -> int:
+        return len(self._ids)
+
+    def get_id(self, index: int) -> int:
+        return int(self._ids[index])
+
+    def get_mass(self, index: int) -> float:
+        return float(self._physics_values[index][0])
+
+    def get_kinematic(self, index: int) -> bool:
+        return bool(self._kinematic[index])
+
+    def get_dynamic_friction(self, index: int) -> float:
+        return float(self._physics_values[index][1])
+
+    def get_static_friction(self, index: int) -> float:
+        return float(self._physics_values[index][2])
+
+    def get_bounciness(self, index: int) -> float:
+        return float(self._physics_values[index][3])
+
+
+class Bounds(OutputData):
+    def __init__(self, b):
+        super().__init__(b)
+        self._ids = self.data.IdsAsNumpy()
+        self._bounds_positions = self.data.BoundPositionsAsNumpy().reshape(len(self._ids), 7, 3)
+
+    def get_data(self) -> Bouns.Bounds:
+        return Bouns.Bounds.GetRootAsBounds(self.bytes, 0)
+
+    def get_num(self) -> int:
+        return len(self._ids)
+
+    def get_id(self, index: int) -> int:
+        return int(self._ids[index])
+
+    def get_front(self, index: int) -> np.array:
+        return self._bounds_positions[index][0]
+
+    def get_back(self, index: int) -> np.array:
+        return self._bounds_positions[index][1]
+
+    def get_left(self, index: int) -> np.array:
+        return self._bounds_positions[index][3]
+
+    def get_right(self, index: int) -> np.array:
+        return self._bounds_positions[index][2]
+
+    def get_top(self, index: int) -> np.array:
+        return self._bounds_positions[index][4]
+
+    def get_bottom(self, index: int) -> np.array:
+        return self._bounds_positions[index][5]
+
+    def get_center(self, index: int) -> np.array:
+        return self._bounds_positions[index][6]
+
+
+class Images(OutputData):
+    PASS_MASKS = {PassMask.PassMask._img: "_img",
+                  PassMask.PassMask._id: "_id",
+                  PassMask.PassMask._category: "_category",
+                  PassMask.PassMask._mask: "_mask",
+                  PassMask.PassMask._depth: "_depth",
+                  PassMask.PassMask._normals: "_normals",
+                  PassMask.PassMask._flow: "_flow",
+                  PassMask.PassMask._depth_simple: "_depth_simple",
+                  PassMask.PassMask._albedo: "_albedo"
+                  }
+
+    def get_data(self) -> Imags.Images:
+        return Imags.Images.GetRootAsImages(self.bytes, 0)
+
+    def get_avatar_id(self) -> str:
+        return self.data.AvatarId().decode('utf-8')
+
+    def get_sensor_name(self) -> str:
+        return self.data.SensorName().decode('utf-8')
+
+    def get_num_passes(self) -> int:
+        return self.data.PassesLength()
+
+    def get_pass_mask(self, index: int) -> str:
+        return Images.PASS_MASKS[self.data.Passes(index).PassMask()]
+
+    def get_image(self, index: int) -> np.array:
+        return self.data.Passes(index).ImageAsNumpy()
+
+    def get_extension(self, index: int) -> str:
+        return "png" if self.data.Passes(index).Extension() == 1 else "jpg"
+
+    def get_width(self) -> int:
+        return self.data.Width()
+
+    def get_height(self) -> int:
+        return self.data.Height()
+
+
+class AvatarKinematic(OutputData):
+    def get_data(self) -> AvKi.AvatarKinematic:
+        return AvKi.AvatarKinematic.GetRootAsAvatarKinematic(self.bytes, 0)
+
+    def get_avatar_id(self) -> str:
+        return self.data.Id().decode('utf-8')
+
+    def get_position(self) -> Tuple[float, float, float]:
+        return OutputData._get_xyz(self.data.Position())
+
+    def get_rotation(self) -> Tuple[float, float, float, float]:
+        return OutputData._get_xyzw(self.data.Rotation())
+
+    def get_forward(self) -> Tuple[float, float, float]:
+        return OutputData._get_xyz(self.data.Forward())
+
+
+class AvatarNonKinematic(AvatarKinematic):
+    def get_data(self) -> AvNoKi.AvatarNonKinematic:
+        return AvNoKi.AvatarNonKinematic.GetRootAsAvatarNonKinematic(self.bytes, 0)
+
+    def get_velocity(self) -> Tuple[float, float, float]:
+        return OutputData._get_xyz(self.data.Velocity())
+
+    def get_angular_velocity(self) -> Tuple[float, float, float]:
+        return OutputData._get_xyz(self.data.AngularVelocity())
+
+    def get_mass(self) -> float:
+        return self.data.Mass()
+
+    def get_sleeping(self) -> bool:
+        return self.data.Sleeping()
+
+
+class AvatarSimpleBody(AvatarNonKinematic):
+    def get_data(self) -> AvSi.AvatarSimpleBody:
+        return AvSi.AvatarSimpleBody.GetRootAsAvatarSimpleBody(self.bytes, 0)
+
+    def get_visible_body(self) -> str:
+        return self.data.VisibleBody().decode('utf-8')
+
+
+class SegmentationColors(OutputData):
+    def __init__(self, b):
+        super().__init__(b)
+        self._ids = self.data.IdsAsNumpy()
+        self._colors = self.data.ColorsAsNumpy().reshape(-1, 3)
+
+    def get_data(self) -> Segs.SegmentationColors:
+        return Segs.SegmentationColors.GetRootAsSegmentationColors(self.bytes, 0)
+
+    def get_num(self) -> int:
+        return len(self._ids)
+
+    def get_object_id(self, index: int) -> int:
+        return int(self._ids[index])
+
+    def get_object_color(self, index: int) -> np.array:
+        return self._colors[index]
+
+    def get_object_name(self, index: int) -> str:
+        return self.data.Names(index).decode('utf-8')
+
+    def get_object_category(self, index: int) -> str:
+        return self.data.Categories(index).decode('utf-8')
+
+
+class AvatarSegmentationColor(OutputData):
+    def get_data(self) -> AvSC.AvatarSegmentationColor:
+        return AvSC.AvatarSegmentationColor.GetRootAsAvatarSegmentationColor(self.bytes, 0)
+
+    def get_id(self) -> str:
+        return self.data.Id().decode('utf-8')
+
+    def get_segmentation_color(self) -> Tuple[float, float, float]:
+        return OutputData._get_rgb(self.data.SegmentationColor())
+
+
+class IsOnNavMesh(OutputData):
+    def get_data(self) -> IsNM.IsOnNavMesh:
+        return IsNM.IsOnNavMesh.GetRootAsIsOnNavMesh(self.bytes, 0)
+
+    def get_position(self) -> np.ndarray:
+        return self.data.PositionAsNumpy()
+
+    def get_is_on(self) -> bool:
+        return self.data.IsOn()
+
+    def get_id(self) -> int:
+        return self.data.Id()
+
+
+class IdPassGrayscale(OutputData):
+    def get_data(self) -> IdGS.IdPassGrayscale:
+        return IdGS.IdPassGrayscale.GetRootAsIdPassGrayscale(self.bytes, 0)
+
+    def get_avatar_id(self) -> str:
+        return self.data.AvatarId().decode('utf-8')
+
+    def get_sensor_name(self) -> str:
+        return self.data.SensorName().decode('utf-8')
+
+    def get_grayscale(self) -> float:
+        return self.data.Grayscale()
+
+
+class Collision(OutputData):
+    def get_data(self) -> Col.Collision:
+        return Col.Collision.GetRootAsCollision(self.bytes, 0)
+
+    def get_collider_id(self) -> int:
+        return self.data.ColliderId()
+
+    def get_collidee_id(self) -> int:
+        return self.data.CollideeId()
+
+    def get_relative_velocity(self) -> Tuple[float, float, float]:
+        return OutputData._get_xyz(self.data.RelativeVelocity())
+
+    def get_impulse(self) -> Tuple[float, float, float]:
+        return OutputData._get_xyz(self.data.Impulse())
+
+    def get_state(self) -> str:
+        state = self.data.State()
+        if state == 1:
+            return "enter"
+        elif state == 2:
+            return "stay"
+        else:
+            return "exit"
+
+    def get_num_contacts(self) -> int:
+        return self.data.ContactsLength()
+
+    def get_contact_normal(self, index: int) -> Tuple[float, float, float]:
+        return OutputData._get_vector3(self.data.Contacts(index).Normal)
+
+    def get_contact_point(self, index: int) -> Tuple[float, float, float]:
+        return OutputData._get_vector3(self.data.Contacts(index).Point)
+
+
+class ImageSensors(OutputData):
+    def get_data(self) -> ImSe.ImageSensors:
+        return ImSe.ImageSensors.GetRootAsImageSensors(self.bytes, 0)
+
+    def get_avatar_id(self) -> str:
+        return self.data.AvatarId().decode('utf-8')
+
+    def get_num_sensors(self) -> int:
+        return self.data.SensorsLength()
+
+    def get_sensor_name(self, index: int) -> str:
+        return self.data.Sensors(index).Name().decode('utf-8')
+
+    def get_sensor_on(self, index: int) -> bool:
+        return self.data.Sensors(index).IsOn()
+
+    def get_sensor_rotation(self, index: int) -> Tuple[float, float, float, float]:
+        return OutputData._get_xyzw(self.data.Sensors(index).Rotation())
+
+    def get_sensor_forward(self, index: int) -> Tuple[float, float, float]:
+        return OutputData._get_xyz(self.data.Sensors(index).Forward())
+
+    def get_sensor_field_of_view(self, index: int) -> float:
+        return self.data.Sensors(index).FieldOfView()
+
+
+class CameraMatrices(OutputData):
+    def get_data(self) -> CaMa.CameraMatrices:
+        return CaMa.CameraMatrices.GetRootAsCameraMatrices(self.bytes, 0)
+
+    def get_avatar_id(self) -> str:
+        return self.data.AvatarId().decode('utf-8')
+
+    def get_sensor_name(self) -> str:
+        return self.data.SensorName().decode('utf-8')
+
+    def get_projection_matrix(self) -> np.array:
+        return self.data.ProjectionMatrixAsNumpy()
+
+    def get_camera_matrix(self) -> np.array:
+        return self.data.CameraMatrixAsNumpy()
+
+
+class IdPassSegmentationColors(OutputData):
+    def __init__(self, b):
+        super().__init__(b)
+        self._colors: np.array = self.data.SegmentationColorsAsNumpy().reshape(-1, 3)
+
+    def get_data(self) -> IdSC.IdPassSegmentationColors:
+        return IdSC.IdPassSegmentationColors.GetRootAsIdPassSegmentationColors(self.bytes, 0)
+
+    def get_avatar_id(self) -> str:
+        return self.data.AvatarId().decode('utf-8')
+
+    def get_num_segmentation_colors(self) -> int:
+        return self._colors.shape[0]
+
+    def get_segmentation_color(self, index: int) -> np.array:
+        return self._colors[index]
+
+
+class FlexParticles(OutputData):
+    def get_data(self) -> Flex.FlexParticles:
+        return Flex.FlexParticles.GetRootAsFlexParticles(self.bytes, 0)
+
+    def get_num_objects(self) -> int:
+        return self.data.ObjectsLength()
+
+    def get_particles(self, index: int) -> np.array:
+        return self.data.Objects(index).ParticlesAsNumpy().view(dtype=np.float32).reshape(-1, 4)
+
+    def get_velocities(self, index: int) -> np.array:
+        return self.data.Objects(index).VelocitiesAsNumpy().view(dtype=np.float32).reshape(-1, 3)
+
+    def get_id(self, index: int) -> int:
+        return self.data.Objects(index).Id()
+
+
+class VRRig(OutputData):
+    def get_data(self) -> VR.VRRig:
+        return VR.VRRig.GetRootAsVRRig(self.bytes, 0)
+
+    def get_position(self) -> Tuple[float, float, float]:
+        return OutputData._get_xyz(self.data.Position())
+
+    def get_rotation(self) -> Tuple[float, float, float, float]:
+        return OutputData._get_xyzw(self.data.Rotation())
+
+    def get_forward(self) -> Tuple[float, float, float]:
+        return OutputData._get_xyz(self.data.Forward())
+
+    def _get_simple_transform(self, t: int) -> SimpleTransform:
+        if t == 0:
+            return self.data.LeftHand()
+        elif t == 1:
+            return self.data.RightHand()
+        elif t == 2:
+            return self.data.Head()
+        else:
+            raise Exception("Not defined: " + str(t))
+
+    def _get_hand_position(self, is_left: bool) -> Tuple[float, float, float]:
+        return OutputData._get_vector3(self._get_simple_transform(0 if is_left else 1).Position)
+
+    def _get_hand_rotation(self, is_left: bool) -> Tuple[float, float, float, float]:
+        return OutputData._get_quaternion(self._get_simple_transform(0 if is_left else 1).Rotation)
+
+    def _get_hand_forward(self, is_left: bool) -> Tuple[float, float, float]:
+        return OutputData._get_vector3(self._get_simple_transform(0 if is_left else 1).Forward)
+
+    def get_left_hand_position(self) -> Tuple[float, float, float]:
+        return self._get_hand_position(True)
+
+    def get_left_hand_rotation(self) -> Tuple[float, float, float, float]:
+        return self._get_hand_rotation(True)
+
+    def get_left_hand_forward(self) -> Tuple[float, float, float]:
+        return self._get_hand_forward(True)
+
+    def get_right_hand_position(self) -> Tuple[float, float, float]:
+        return self._get_hand_position(False)
+
+    def get_right_hand_rotation(self) -> Tuple[float, float, float, float]:
+        return self._get_hand_rotation(False)
+
+    def get_right_hand_forward(self) -> Tuple[float, float, float]:
+        return self._get_hand_forward(False)
+
+    def get_head_position(self) -> Tuple[float, float, float]:
+        return OutputData._get_vector3(self._get_simple_transform(2).Position)
+
+    def get_head_rotation(self) -> Tuple[float, float, float, float]:
+        return OutputData._get_quaternion(self._get_simple_transform(2).Rotation)
+
+    def get_head_forward(self) -> Tuple[float, float, float]:
+        return OutputData._get_vector3(self._get_simple_transform(2).Forward)
+
+    def get_held_left(self) -> np.array:
+        return self.data.HeldLeftAsNumpy()
+
+    def get_held_right(self) -> np.array:
+        return self.data.HeldRightAsNumpy()
+
+
+class OculusTouchButtons(OutputData):
+    BUTTONS = [b for b in OculusTouchButton]
+
+    def get_data(self) -> OculusTouch.OculusTouchButtons:
+        return OculusTouch.OculusTouchButtons.GetRootAsOculusTouchButtons(self.bytes, 0)
+
+    def get_left(self) -> List[OculusTouchButton]:
+        return self._get_buttons(v=self.data.Left())
+
+    def get_right(self) -> List[OculusTouchButton]:
+        return self._get_buttons(v=self.data.Right())
+
+    def get_left_axis(self) -> np.array:
+        return self.data.LeftAxisAsNumpy()
+
+    def get_right_axis(self) -> np.array:
+        return self.data.RightAxisAsNumpy()
+
+    @staticmethod
+    def _get_buttons(v: int) -> List[OculusTouchButton]:
+        return [OculusTouchButtons.BUTTONS[i] for (i, b) in enumerate(OculusTouchButtons.BUTTONS) if v & (1 << i) != 0]
+
+
+class StaticOculusTouch(OutputData):
+    def get_data(self) -> StatOc.StaticOculusTouch:
+        return StatOc.StaticOculusTouch.GetRootAsStaticOculusTouch(self.bytes, 0)
+
+    def get_body_id(self) -> int:
+        return self.data.BodyId()
+
+    def get_left_hand_id(self) -> int:
+        return self.data.LeftHandId()
+
+    def get_right_hand_id(self) -> int:
+        return self.data.RightHandId()
+
+    def get_human_hands(self) -> bool:
+        return self.data.HumanHands()
+
+
+class LogMessage(OutputData):
+    LOG_TYPES = {MessageType.MessageType.error: "error",
+                 MessageType.MessageType.warning: "warning",
+                 MessageType.MessageType.message: "message",
+                 }
+
+    def get_data(self) -> Log.LogMessage:
+        return Log.LogMessage.GetRootAsLogMessage(self.bytes, 0)
+
+    def get_message(self) -> str:
+        return self.data.Message().decode('utf-8')
+
+    def get_message_type(self) -> str:
+        return LogMessage.LOG_TYPES[self.data.MessageType()]
+
+    def get_object_type(self) -> str:
+        return self.data.ObjectType().decode('utf-8')
+
+
+class Meshes(OutputData):
+    def get_data(self) -> Me.Meshes:
+        return Me.Meshes.GetRootAsMeshes(self.bytes, 0)
+
+    def get_object_id(self, index: int) -> int:
+        return self.data.Objects(index).Id()
+
+    def get_num(self) -> int:
+        return self.data.ObjectsLength()
+
+    def get_vertices(self, index: int) -> np.array:
+        return self.data.Objects(index).VerticesAsNumpy().view(dtype=np.float32).reshape(-1, 3)
+
+    def get_triangles(self, index: int) -> np.array:
+        return self.data.Objects(index).TrianglesAsNumpy().view(dtype=np.int32).reshape(-1, 3)
+
+
+class Substructure(OutputData):
+    def get_data(self) -> Sub.Substructure:
+        return Sub.Substructure.GetRootAsSubstructure(self.bytes, 0)
+
+    def get_num_sub_objects(self) -> int:
+        return self.data.SubObjectsLength()
+
+    def get_sub_object_name(self, index: int) -> str:
+        return self.data.SubObjects(index).Name().decode('utf-8')
+
+    def get_num_sub_object_materials(self, index: int) -> int:
+        return self.data.SubObjects(index).MaterialsLength()
+
+    def get_sub_object_material(self, index: int, material_index: int) -> str:
+        return self.data.SubObjects(index).Materials(material_index).decode('utf-8')
+
+
+class Version(OutputData):
+    def get_data(self) -> Ver.Version:
+        return Ver.Version.GetRootAsVersion(self.bytes, 0)
+
+    def get_unity_version(self) -> str:
+        return self.data.Unity().decode('utf-8')
+
+    def get_tdw_version(self) -> str:
+        return self.data.Tdw().decode('utf-8')
+
+    def get_standalone(self) -> bool:
+        return self.data.Standalone()
+
+
+class EnvironmentCollision(OutputData):
+    def get_data(self) -> EnvCol.EnvironmentCollision:
+        return EnvCol.EnvironmentCollision.GetRootAsEnvironmentCollision(self.bytes, 0)
+
+    def get_object_id(self) -> int:
+        return self.data.ObjectId()
+
+    def get_state(self) -> str:
+        state = self.data.State()
+        if state == 1:
+            return "enter"
+        elif state == 2:
+            return "stay"
+        else:
+            return "exit"
+
+    def get_num_contacts(self) -> int:
+        return self.data.ContactsLength()
+
+    def get_contact_normal(self, index: int) -> Tuple[float, float, float]:
+        return OutputData._get_vector3(self.data.Contacts(index).Normal)
+
+    def get_contact_point(self, index: int) -> Tuple[float, float, float]:
+        return OutputData._get_vector3(self.data.Contacts(index).Point)
+
+    def get_floor(self) -> bool:
+        return self.data.Floor()
+
+
+class Volumes(OutputData):
+    def __init__(self, b):
+        super().__init__(b)
+        self._ids: np.ndarray = self.data.IdsAsNumpy()
+        self._volumes: np.ndarray = self.data.VolumeAsNumpy()
+
+    def get_data(self) -> Vol.Volumes:
+        return Vol.Volumes.GetRootAsVolumes(self.bytes, 0)
+
+    def get_num(self) -> int:
+        return len(self._ids)
+
+    def get_object_id(self, index: int) -> int:
+        return int(self._ids[index])
+
+    def get_volume(self, index: int) -> float:
+        return float(self._volumes[index])
+
+
+class AudioSources(OutputData):
+    def get_data(self) -> Audi.AudioSources:
+        return Audi.AudioSources.GetRootAsAudioSources(self.bytes, 0)
+
+    def get_num(self) -> int:
+        return self.data.ObjectsLength()
+
+    def get_object_id(self, index: int) -> int:
+        return self.data.Objects(index).Id()
+
+    def get_is_playing(self, index: int) -> bool:
+        return self.data.Objects(index).IsPlaying()
+
+    def get_samples(self) -> np.array:
+        return self.data.SamplesAsNumpy()
+
+
+class AudioSourceDone(OutputData):
+    def get_data(self) -> AudDone.AudioSourceDone:
+        return AudDone.AudioSourceDone.GetRootAsAudioSourceDone(self.bytes, 0)
+
+    def get_id(self) -> int:
+        return self.data.Id()
+
+
+class Raycast(OutputData):
+    def get_data(self) -> Ray.Raycast:
+        return Ray.Raycast.GetRootAsRaycast(self.bytes, 0)
+
+    def get_raycast_id(self) -> int:
+        return self.data.RaycastId()
+
+    def get_hit(self) -> bool:
+        return self.data.Hit()
+
+    def get_hit_object(self) -> bool:
+        return self.data.HitObject()
+
+    def get_object_id(self) -> Optional[int]:
+        return self.data.ObjectId()
+
+    def get_normal(self) -> Tuple[float, float, float]:
+        return OutputData._get_xyz(self.data.Normal())
+
+    def get_point(self) -> Tuple[float, float, float]:
+        return OutputData._get_xyz(self.data.Point())
+
+
+class Overlap(OutputData):
+    def get_data(self) -> Over.Overlap:
+        return Over.Overlap.GetRootAsOverlap(self.bytes, 0)
+
+    def get_id(self) -> int:
+        return self.data.Id()
+
+    def get_object_ids(self) -> np.array:
+        return self.data.ObjectIdsAsNumpy()
+
+    def get_env(self) -> bool:
+        return self.data.Env()
+
+    def get_walls(self) -> bool:
+        return self.data.Walls()
+
+
+class Containment(OutputData):
+    def __init__(self, b):
+        super().__init__(b)
+        self._ids: np.ndarray = self.data.IdsAsNumpy()
+
+    def get_data(self):
+        return Cont.Containment.GetRootAsContainment(self.bytes, 0)
+
+    def get_object_id(self) -> int:
+        return int(self._ids[0])
+
+    def get_container_id(self) -> int:
+        return int(self._ids[1])
+
+    def get_tag(self) -> ContainerTag:
+        return ContainerTag(self.data.Tag())
+
+    def get_overlap_ids(self) -> np.ndarray:
+        return self.data.OverlapIdsAsNumpy()
+
+    def get_env(self) -> bool:
+        return self.data.Env()
+
+    def get_walls(self) -> bool:
+        return self.data.Walls()
+
+
+class NavMeshPath(OutputData):
+    _STATES = {PathState.PathState.complete: "complete",
+               PathState.PathState.invalid: "invalid",
+               PathState.PathState.partial: "partial"}
+
+    def get_data(self) -> Path.NavMeshPath:
+        return Path.NavMeshPath.GetRootAsNavMeshPath(self.bytes, 0)
+
+    def get_state(self) -> str:
+        return NavMeshPath._STATES[self.data.State()]
+
+    def get_path(self) -> np.array:
+        return self.data.PathAsNumpy().view(dtype=np.float32).reshape(-1, 3)
+
+    def get_id(self) -> int:
+        return int(self.data.Id())
+
+
+class StaticRobot(OutputData):
+    _AXES = {DriveAxis.DriveAxis.x: "x",
+             DriveAxis.DriveAxis.y: "y",
+             DriveAxis.DriveAxis.z: "z"}
+    _JOINT_TYPES = {JointType.JointType.revolute: "revolute",
+                    JointType.JointType.spherical: "spherical",
+                    JointType.JointType.prismatic: "prismatic",
+                    JointType.JointType.fixed_joint: "fixed_joint"}
+
+    def get_data(self) -> StRobo.StaticRobot:
+        return StRobo.StaticRobot.GetRootAsStaticRobot(self.bytes, 0)
+
+    def get_id(self) -> int:
+        return self.data.Id()
+
+    def get_num_joints(self) -> int:
+        return self.data.JointsLength()
+
+    def get_joint_id(self, index: int) -> int:
+        return self.data.Joints(index).Id()
+
+    def get_joint_segmentation_color(self, index: int) -> Tuple[float, float, float]:
+        return OutputData._get_rgb(self.data.Joints(index).SegmentationColor())
+
+    def get_joint_mass(self, index: int) -> float:
+        return self.data.Joints(index).Mass()
+
+    def get_is_joint_immovable(self, index: int) -> bool:
+        return self.data.Joints(index).Immovable()
+
+    def get_is_joint_root(self, index: int) -> bool:
+        return self.data.Joints(index).Root()
+
+    def get_joint_parent_id(self, index: int) -> int:
+        return self.data.Joints(index).ParentId()
+
+    def get_joint_name(self, index: int) -> str:
+        return self.data.Joints(index).Name().decode('utf-8')
+
+    def get_joint_type(self, index: int) -> str:
+        return StaticRobot._JOINT_TYPES[self.data.Joints(index).JointType()]
+
+    def get_num_joint_drives(self, index: int) -> int:
+        return self.data.Joints(index).DrivesLength()
+
+    def get_joint_drive_axis(self, index: int, drive_index: int) -> str:
+        return StaticRobot._AXES[self.data.Joints(index).Drives(drive_index).Axis()]
+
+    def get_joint_drive_limits(self, index: int, drive_index: int) -> bool:
+        return self.data.Joints(index).Drives(drive_index).Limits()
+
+    def get_joint_drive_lower_limit(self, index: int, drive_index: int) -> float:
+        return self.data.Joints(index).Drives(drive_index).LowerLimit()
+
+    def get_joint_drive_upper_limit(self, index: int, drive_index: int) -> float:
+        return self.data.Joints(index).Drives(drive_index).UpperLimit()
+
+    def get_joint_drive_force_limit(self, index: int, drive_index: int) -> float:
+        return self.data.Joints(index).Drives(drive_index).ForceLimit()
+
+    def get_joint_drive_stiffness(self, index: int, drive_index: int) -> float:
+        return self.data.Joints(index).Drives(drive_index).Stiffness()
+
+    def get_joint_drive_damping(self, index: int, drive_index: int) -> float:
+        return self.data.Joints(index).Drives(drive_index).Damping()
+
+    def get_num_non_moving(self) -> int:
+        return self.data.NonMovingLength()
+
+    def get_non_moving_id(self, index: int) -> int:
+        return self.data.NonMoving(index).Id()
+
+    def get_non_moving_name(self, index: int) -> str:
+        return self.data.NonMoving(index).Name().decode('utf-8')
+
+    def get_non_moving_segmentation_color(self, index: int) -> Tuple[float, float, float]:
+        return OutputData._get_rgb(self.data.NonMoving(index).SegmentationColor())
+
+    def get_joint_indices(self) -> np.array:
+        return self.data.JointIndicesAsNumpy().reshape(-1, 2)
+
+    def get_robot_index(self) -> int:
+        return self.data.Index()
+
+
+class RobotJointVelocities(OutputData):
+    def get_data(self) -> RoJoVe.RobotJointVelocities:
+        return RoJoVe.RobotJointVelocities.GetRootAsRobotJointVelocities(self.bytes, 0)
+
+    def get_id(self) -> int:
+        return self.data.Id()
+
+    def get_num_joints(self) -> int:
+        return self.data.JointsLength()
+
+    def get_joint_id(self, index: int) -> int:
+        return self.data.Joints(index).Id()
+
+    def get_joint_velocity(self, index: int) -> np.array:
+        return self.data.Joints(index).VelocityAsNumpy()
+
+    def get_joint_angular_velocity(self, index: int) -> np.array:
+        return self.data.Joints(index).AngularVelocityAsNumpy()
+
+    def get_joint_sleeping(self, index: int) -> bool:
+        return self.data.Joints(index).Sleeping()
+
+
+class DynamicRobots(OutputData):
+    def __init__(self, b):
+        super().__init__(b)
+        self._immovable = self.data.ImmovableAsNumpy()
+        self._transforms = self.data.TransformsAsNumpy().reshape(-1, 10)
+        self._joints = self.data.JointsAsNumpy().reshape(-1, 2, 3)
+        self._sleeping = self.data.SleepingAsNumpy()
+
+    def get_data(self) -> DynRob.DynamicRobots:
+        return DynRob.DynamicRobots.GetRootAsDynamicRobots(self.bytes, 0)
+
+    def get_immovable(self, index: int) -> bool:
+        return bool(self._immovable[index])
+
+    def get_robot_position(self, index: int) -> np.array:
+        return self._transforms[index][:3]
+
+    def get_robot_rotation(self, index: int) -> np.array:
+        return self._transforms[index][3:7]
+
+    def get_robot_forward(self, index: int) -> np.array:
+        return self._transforms[index][7:]
+
+    def get_joint_position(self, index: int) -> np.array:
+        return self._joints[index][0]
+
+    def get_joint_angles(self, index: int) -> np.array:
+        return np.degrees(self._joints[index][1])
+
+    def get_joint_sleeping(self, index: int) -> bool:
+        return bool(self._sleeping[index])
+
+
+class Keyboard(OutputData):
+    def get_data(self) -> Key.Keyboard:
+        return Key.Keyboard.GetRootAsKeyboard(self.bytes, 0)
+
+    def get_num_pressed(self) -> int:
+        return self.data.PressedLength()
+
+    def get_pressed(self, index: int) -> str:
+        return self.data.Pressed(index).decode('utf-8')
+
+    def get_num_held(self) -> int:
+        return self.data.HeldLength()
+
+    def get_held(self, index: int) -> str:
+        return self.data.Held(index).decode('utf-8')
+
+    def get_num_released(self) -> int:
+        return self.data.ReleasedLength()
+
+    def get_released(self, index: int) -> str:
+        return self.data.Released(index).decode('utf-8')
+
+
+class ScreenPosition(OutputData):
+    def get_data(self) -> Screen.ScreenPosition:
+        return Screen.ScreenPosition.GetRootAsScreenPosition(self.bytes, 0)
+
+    def get_avatar_id(self) -> str:
+        return self.data.AvatarId().decode('utf-8')
+
+    def get_sensor_name(self) -> str:
+        return self.data.SensorName().decode('utf-8')
+
+    def get_id(self) -> int:
+        return self.data.Id()
+
+    def get_screen(self) -> Tuple[float, float, float]:
+        return OutputData._get_xyz(self.data.Screen())
+
+    def get_world(self) -> Tuple[float, float, float]:
+        return OutputData._get_xyz(self.data.World())
+
+
+class Magnebot(OutputData):
+    def get_data(self) -> Mag.Magnebot:
+        return Mag.Magnebot.GetRootAsMagnebot(self.bytes, 0)
+
+    def get_id(self) -> int:
+        return self.data.Id()
+
+    def get_held_left(self) -> np.array:
+        return self.data.HeldLeftAsNumpy()
+
+    def get_held_right(self) -> np.array:
+        return self.data.HeldRightAsNumpy()
+
+    def get_top(self) -> Tuple[float, float, float]:
+        return OutputData._get_xyz(self.data.Top())
+
+
+class TriggerCollision(OutputData):
+    def get_data(self) -> Trigger.TriggerCollision:
+        return Trigger.TriggerCollision.GetRootAsTriggerCollision(self.bytes, 0)
+
+    def get_collidee_id(self) -> int:
+        return self.data.CollideeId()
+
+    def get_collider_id(self) -> int:
+        return self.data.ColliderId()
+
+    def get_trigger_id(self) -> int:
+        return self.data.TriggerId()
+
+    def get_state(self) -> str:
+        state = self.data.State()
+        if state == 1:
+            return "enter"
+        elif state == 2:
+            return "stay"
+        else:
+            return "exit"
+
+
+class LocalTransforms(OutputData):
+    def __init__(self, b):
+        super().__init__(b)
+        self._ids = self.data.IdsAsNumpy()
+        self._positions = self.data.PositionsAsNumpy().reshape(-1, 3)
+        self._rotations = self.data.RotationsAsNumpy().reshape(-1, 4)
+        self._forwards = self.data.ForwardsAsNumpy().reshape(-1, 3)
+        self._euler_angles = self.data.EulerAnglesAsNumpy().reshape(-1, 3)
+
+    def get_data(self) -> LocalTran.LocalTransforms:
+        return LocalTran.LocalTransforms.GetRootAsLocalTransforms(self.bytes, 0)
+
+    def get_num(self) -> int:
+        return len(self._ids)
+
+    def get_id(self, index: int) -> int:
+        return int(self._ids[index])
+
+    def get_position(self, index: int) -> np.array:
+        return self._positions[index]
+
+    def get_forward(self, index: int) -> np.array:
+        return self._forwards[index]
+
+    def get_rotation(self, index: int) -> np.array:
+        return self._rotations[index]
+
+    def get_euler_angles(self, index: int) -> np.array:
+        return self._euler_angles[index]
+
+
+class QuitSignal(OutputData):
+    def get_data(self) -> QuitSig.QuitSignal:
+        return QuitSig.QuitSignal.GetRootAsQuitSignal(self.bytes, 0)
+
+    def get_ok(self) -> bool:
+        return self.data.Ok()
+
+
+class MagnebotWheels(OutputData):
+    def get_data(self) -> MWheels.MagnebotWheels:
+        return MWheels.MagnebotWheels.GetRootAsMagnebotWheels(self.bytes, 0)
+
+    def get_id(self) -> int:
+        return self.data.Id()
+
+    def get_success(self) -> bool:
+        return self.data.Success()
+
+
+class Occlusion(OutputData):
+    def get_data(self) -> Occl.Occlusion:
+        return Occl.Occlusion.GetRootAsOcclusion(self.bytes, 0)
+
+    def get_avatar_id(self) -> str:
+        return self.data.AvatarId().decode('utf-8')
+
+    def get_sensor_name(self) -> str:
+        return self.data.SensorName().decode('utf-8')
+
+    def get_occluded(self) -> float:
+        return self.data.Occluded()
+
+
+class Lights(OutputData):
+    def get_data(self) -> Lites.Lights:
+        return Lites.Lights.GetRootAsLights(self.bytes, 0)
+
+    def get_num_directional_lights(self) -> int:
+        return self.data.DirectionalLightsLength()
+
+    def get_directional_light_intensity(self, index: int) -> float:
+        return self.data.DirectionalLights(index).Intensity()
+
+    def get_directional_light_color(self, index: int) -> Tuple[float, float, float]:
+        return OutputData._get_rgb(self.data.DirectionalLights(index).Color())
+
+    def get_directional_light_rotation(self, index: int) -> Tuple[float, float, float, float]:
+        return OutputData._get_xyzw(self.data.DirectionalLights(index).Rotation())
+
+    def get_num_point_lights(self) -> int:
+        return self.data.PointLightsLength()
+
+    def get_point_light_intensity(self, index: int) -> float:
+        return self.data.PointLights(index).Intensity()
+
+    def get_point_light_color(self, index: int) -> Tuple[float, float, float]:
+        return OutputData._get_rgb(self.data.PointLights(index).Color())
+
+    def get_point_light_position(self, index: int) -> Tuple[float, float, float]:
+        return OutputData._get_xyz(self.data.PointLights(index).Position())
+
+    def get_point_light_range(self, index) -> float:
+        return self.data.PointLights(index).Range()
+
+
+class Categories(OutputData):
+    def get_data(self) -> Cats.Categories:
+        return Cats.Categories.GetRootAsCategories(self.bytes, 0)
+
+    def get_num_categories(self) -> int:
+        return self.data.CategoryDataLength()
+
+    def get_category_name(self, index: int) -> str:
+        return self.data.CategoryData(index).Name().decode('utf-8')
+
+    def get_category_color(self, index: int) -> Tuple[float, float, float]:
+        return OutputData._get_rgb(self.data.CategoryData(index).Color())
+
+
+class StaticEmptyObjects(OutputData):
+    def __init__(self, b):
+        super().__init__(b)
+        self._ids: np.ndarray = self.data.IdsAsNumpy().reshape(-1, 2)
+
+    def get_data(self) -> StaticEmpty.StaticEmptyObjects:
+        return StaticEmpty.StaticEmptyObjects.GetRootAsStaticEmptyObjects(self.bytes, 0)
+
+    def get_num(self) -> int:
+        return int(self._ids.shape[0])
+
+    def get_object_id(self, index: int) -> int:
+        return int(self._ids[index][0])
+
+    def get_empty_object_id(self, index: int) -> int:
+        return int(self._ids[index][1])
+
+
+class DynamicEmptyObjects(OutputData):
+    def __init__(self, b):
+        super().__init__(b)
+        self._positions = self.data.PositionsAsNumpy().view(dtype=np.float32).reshape(-1, 3)
+
+    def get_data(self) -> DynamicEmpty.DynamicEmptyObjects:
+        return DynamicEmpty.DynamicEmptyObjects.GetRootAsDynamicEmptyObjects(self.bytes, 0)
+
+    def get_num(self) -> int:
+        return int(self._positions.shape[0])
+
+    def get_position(self, index: int) -> np.ndarray:
+        return self._positions[index]
+
+
+class ObjectColliderIntersection(OutputData):
+    def get_data(self) -> ObjColInt.ObjectColliderIntersection:
+        return ObjColInt.ObjectColliderIntersection.GetRootAsObjectColliderIntersection(self.bytes, 0)
+
+    def get_object_id_a(self) -> int:
+        return self.data.ObjectIdA()
+
+    def get_object_id_b(self) -> int:
+        return self.data.ObjectIdB()
+
+    def get_distance(self) -> float:
+        return self.data.Distance()
+
+    def get_direction(self) -> Tuple[float, float, float]:
+        return OutputData._get_xyz(self.data.Direction())
+
+
+class EnvironmentColliderIntersection(OutputData):
+    def get_data(self) -> EnvColInt.EnvironmentColliderIntersection:
+        return EnvColInt.EnvironmentColliderIntersection.GetRootAsEnvironmentColliderIntersection(self.bytes, 0)
+
+    def get_object_id(self) -> int:
+        return self.data.ObjectId()
+
+    def get_distance(self) -> float:
+        return self.data.Distance()
+
+    def get_direction(self) -> Tuple[float, float, float]:
+        return OutputData._get_xyz(self.data.Direction())
+
+
+class StaticCompositeObjects(OutputData):
+    def get_data(self) -> StatComp.StaticCompositeObjects:
+        return StatComp.StaticCompositeObjects.GetRootAsStaticCompositeObjects(self.bytes, 0)
+
+    def get_num(self) -> int:
+        return self.data.ObjectsLength()
+
+    def get_object_id(self, index: int) -> int:
+        return self.data.Objects(index).Id()
+
+    def get_num_non_machines(self, index: int) -> int:
+        return self.data.Objects(index).NonMachinesLength()
+
+    def get_non_machine_id(self, index: int, non_machine_index: int) -> int:
+        return self.data.Objects(index).NonMachines(non_machine_index).Id()
+
+    def get_num_lights(self, index: int) -> int:
+        return self.data.Objects(index).LightsLength()
+
+    def get_light_id(self, index: int, light_index: int) -> int:
+        return self.data.Objects(index).Lights(light_index).Id()
+
+    def get_num_hinges(self, index: int) -> int:
+        return self.data.Objects(index).HingesLength()
+
+    def get_hinge_id(self, index: int, hinge_index: int) -> int:
+        return self.data.Objects(index).Hinges(hinge_index).Id()
+
+    def get_hinge_has_limits(self, index: int, hinge_index: int) -> bool:
+        return self.data.Objects(index).Hinges(hinge_index).HasLimits()
+
+    def get_hinge_min_limit(self, index: int, hinge_index: int) -> float:
+        return self.data.Objects(index).Hinges(hinge_index).MinLimit()
+
+    def get_hinge_max_limit(self, index: int, hinge_index: int) -> float:
+        return self.data.Objects(index).Hinges(hinge_index).MaxLimit()
+
+    def get_hinge_axis(self, index: int, hinge_index: int) -> Tuple[float, float, float]:
+        return OutputData._get_xyz(self.data.Objects(index).Hinges(hinge_index).Axis())
+
+    def get_num_motors(self, index: int) -> int:
+        return self.data.Objects(index).MotorsLength()
+
+    def get_motor_id(self, index: int, motor_index: int) -> int:
+        return self.data.Objects(index).Motors(motor_index).Id()
+
+    def get_motor_has_limits(self, index: int, hinge_index: int) -> bool:
+        return self.data.Objects(index).Motors(hinge_index).HasLimits()
+
+    def get_motor_min_limit(self, index: int, hinge_index: int) -> float:
+        return self.data.Objects(index).Motors(hinge_index).MinLimit()
+
+    def get_motor_max_limit(self, index: int, hinge_index: int) -> float:
+        return self.data.Objects(index).Motors(hinge_index).MaxLimit()
+
+    def get_motor_axis(self, index: int, hinge_index: int) -> Tuple[float, float, float]:
+        return OutputData._get_xyz(self.data.Objects(index).Motors(hinge_index).Axis())
+
+    def get_motor_force(self, index: int, motor_index: int) -> float:
+        return self.data.Objects(index).Motors(motor_index).Force()
+
+    def get_num_springs(self, index: int) -> int:
+        return self.data.Objects(index).SpringsLength()
+
+    def get_spring_id(self, index: int, spring_index: int) -> int:
+        return self.data.Objects(index).Springs(spring_index).Id()
+
+    def get_spring_has_limits(self, index: int, hinge_index: int) -> bool:
+        return self.data.Objects(index).Springs(hinge_index).HasLimits()
+
+    def get_spring_min_limit(self, index: int, hinge_index: int) -> float:
+        return self.data.Objects(index).Springs(hinge_index).MinLimit()
+
+    def get_spring_max_limit(self, index: int, hinge_index: int) -> float:
+        return self.data.Objects(index).Springs(hinge_index).MaxLimit()
+
+    def get_spring_axis(self, index: int, hinge_index: int) -> Tuple[float, float, float]:
+        return OutputData._get_xyz(self.data.Objects(index).Springs(hinge_index).Axis())
+
+    def get_spring_force(self, index: int, spring_index: int) -> float:
+        return self.data.Objects(index).Springs(spring_index).Force()
+
+    def get_spring_damper(self, index: int, spring_index: int) -> float:
+        return self.data.Objects(index).Springs(spring_index).Damper()
+
+    def get_num_prismatic_joints(self, index: int) -> int:
+        return self.data.Objects(index).PrismaticJointsLength()
+
+    def get_prismatic_joint_id(self, index: int, prismatic_joint_index: int) -> int:
+        return self.data.Objects(index).PrismaticJoints(prismatic_joint_index).Id()
+
+    def get_prismatic_joint_limit(self, index: int, prismatic_joint_index: int) -> float:
+        return self.data.Objects(index).PrismaticJoints(prismatic_joint_index).Limit()
+
+    def get_prismatic_joint_axis(self, index: int, prismatic_joint_index: int) -> Tuple[float, float, float]:
+        return OutputData._get_xyz(self.data.Objects(index).PrismaticJoints(prismatic_joint_index).Axis())
+
+
+class DynamicCompositeObjects(OutputData):
+    def __init__(self, b):
+        super().__init__(b)
+        self._hinge_ids = self.data.HingeIdsAsNumpy().reshape(-1, 2)
+        self._hinges = self.data.HingesAsNumpy().reshape(-1, 2)
+        self._light_ids = self.data.LightIdsAsNumpy().reshape(-1, 2)
+        self._lights = self.data.LightsAsNumpy()
+
+    def get_data(self) -> DynComp.DynamicCompositeObjects:
+        return DynComp.DynamicCompositeObjects.GetRootAsDynamicCompositeObjects(self.bytes, 0)
+
+    def get_num_hinges(self) -> int:
+        return self._hinge_ids.shape[0]
+
+    def get_hinge_parent_id(self, index: int) -> int:
+        return int(self._hinge_ids[index][0])
+
+    def get_hinge_id(self, index: int) -> int:
+        return int(self._hinge_ids[index][1])
+
+    def get_hinge_angle(self, index: int) -> float:
+        return float(self._hinges[index][0])
+
+    def get_hinge_velocity(self, index: int) -> float:
+        return float(self._hinges[index][1])
+
+    def get_num_lights(self) -> int:
+        return self._light_ids.shape[0]
+
+    def get_light_parent_id(self, index: int) -> int:
+        return int(self._light_ids[index][0])
+
+    def get_light_id(self, index: int) -> int:
+        return int(self._light_ids[index][1])
+
+    def get_light_is_on(self, index: int) -> bool:
+        return bool(self._lights[index])
+
+
+class ObiParticles(OutputData):
+    def get_data(self) -> ObiP.ObiParticles:
+        return ObiP.ObiParticles.GetRootAsObiParticles(self.bytes, 0)
+
+    def get_num_solvers(self) -> int:
+        return self.data.SolversLength()
+
+    def get_positions(self, index: int) -> np.array:
+        return self.data.Solvers(index).PositionsAsNumpy()
+
+    def get_velocities(self, index: int) -> np.array:
+        return self.data.Solvers(index).VelocitiesAsNumpy()
+
+    def get_num_objects(self) -> int:
+        return self.data.ActorsLength()
+
+    def get_object_id(self, index: int) -> int:
+        return self.data.Actors(index).Id()
+
+    def get_solver_id(self, index: int) -> int:
+        return self.data.Actors(index).SolverId()
+
+    def get_count(self, index: int) -> int:
+        return self.data.Actors(index).Count()
+
+    def get_solver_indices(self, index: int) -> np.array:
+        return self.data.Actors(index).SolverIndicesAsNumpy()
+
+
+class Mouse(OutputData):
+    def __init__(self, b):
+        super().__init__(b)
+        self._buttons: np.array = self.data.ButtonsAsNumpy().reshape(3, 3)
+
+    def get_data(self) -> Mous.Mouse:
+        return Mous.Mouse.GetRootAsMouse(self.bytes, 0)
+
+    def get_position(self) -> np.array:
+        return self.data.PositionAsNumpy()
+
+    def get_scroll_delta(self) -> np.array:
+        return self.data.ScrollDeltaAsNumpy()
+
+    def get_is_left_button_pressed(self) -> bool:
+        return self._buttons[0][0]
+
+    def get_is_left_button_held(self) -> bool:
+        return self._buttons[0][1]
+
+    def get_is_left_button_released(self) -> bool:
+        return self._buttons[0][2]
+
+    def get_is_middle_button_pressed(self) -> bool:
+        return self._buttons[1][0]
+
+    def get_is_middle_button_held(self) -> bool:
+        return self._buttons[1][1]
+
+    def get_is_middle_button_released(self) -> bool:
+        return self._buttons[1][2]
+
+    def get_is_right_button_pressed(self) -> bool:
+        return self._buttons[2][0]
+
+    def get_is_right_button_held(self) -> bool:
+        return self._buttons[2][1]
+
+    def get_is_right_button_released(self) -> bool:
+        return self._buttons[2][2]
+
+
+class FieldOfView(OutputData):
+    def get_data(self) -> Fov.FieldOfView:
+        return Fov.FieldOfView.GetRootAsFieldOfView(self.bytes, 0)
+
+    def get_avatar_id(self) -> str:
+        return self.data.AvatarId().decode('utf-8')
+
+    def get_sensor_name(self) -> str:
+        return self.data.SensorName().decode('utf-8')
+
+    def get_fov(self) -> float:
+        return self.data.Fov()
+
+    def get_focal_length(self) -> float:
+        return self.data.FocalLength()
+
+
+class Replicants(OutputData):
+    def __init__(self, b):
+        super().__init__(b)
+        self._ids = self.data.IdsAsNumpy().reshape(-1, 15)
+        self._positions: np.ndarray = self.data.PositionsAsNumpy().reshape(-1, 15, 3)
+        self._rotations: np.ndarray = self.data.RotationsAsNumpy().reshape(-1, 15, 4)
+        self._forwards: np.ndarray = self.data.ForwardsAsNumpy().reshape(-1, 15, 3)
+        self._held: np.ndarray = self.data.HeldAsNumpy().reshape(-1, 2, 2)
+        self._collision_ids: np.ndarray = self.data.CollisionIdsAsNumpy().reshape(-1, 14, 10)
+        self._is_collisions: np.ndarray = self.data.IsCollisionsAsNumpy().reshape(-1, 14, 10)
+        self._statuses: np.ndarray = self.data.StatusesAsNumpy()
+
+    def get_data(self) -> Repl.Replicants:
+        return Repl.Replicants.GetRootAsReplicants(self.bytes, 0)
+
+    def get_num(self) -> int:
+        return len(self._ids)
+
+    def get_id(self, index: int) -> int:
+        return int(self._ids[index][0])
+
+    def get_position(self, index: int) -> np.ndarray:
+        return self._positions[index][0]
+
+    def get_forward(self, index: int) -> np.ndarray:
+        return self._forwards[index][0]
+
+    def get_rotation(self, index: int) -> np.ndarray:
+        return self._rotations[index][0]
+
+    def get_body_part_id(self, index: int, body_part_index: int) -> int:
+        return int(self._ids[index][body_part_index + 1])
+
+    def get_body_part_position(self, index: int, body_part_index: int) -> np.ndarray:
+        return self._positions[index][body_part_index + 1]
+
+    def get_body_part_rotation(self, index: int, body_part_index: int) -> np.ndarray:
+        return self._rotations[index][body_part_index + 1]
+
+    def get_body_part_forward(self, index: int, body_part_index: int) -> np.ndarray:
+        return self._forwards[index][body_part_index + 1]
+
+    def get_is_holding_left(self, index: int) -> bool:
+        return self._held[index][0][0] == 1
+
+    def get_held_left(self, index: int) -> int:
+        return int(self._held[index][0][1])
+
+    def get_is_holding_right(self, index: int) -> bool:
+        return self._held[index][1][0] == 1
+
+    def get_held_right(self, index: int) -> int:
+        return int(self._held[index][1][1])
+
+    def get_is_collision(self, index: int, body_part_index: int, collision_index: int) -> bool:
+        return self._is_collisions[index][body_part_index][collision_index]
+
+    def get_collision_id(self, index: int, body_part_index: int, collision_index: int) -> int:
+        return int(self._collision_ids[index][body_part_index][collision_index])
+
+    def get_status(self, index: int) -> ActionStatus:
+        return ActionStatus(self._statuses[index])
+
+
+class ReplicantSegmentationColors(OutputData):
+    def __init__(self, b):
+        super().__init__(b)
+        self._ids: np.ndarray = self.data.IdsAsNumpy()
+        self._colors: np.ndarray = self.data.ColorsAsNumpy().reshape(-1, 3)
+
+    def get_data(self) -> RepSepCo.ReplicantSegmentationColors:
+        return RepSepCo.ReplicantSegmentationColors.GetRootAsReplicantSegmentationColors(self.bytes, 0)
+
+    def get_num(self) -> int:
+        return int(self._ids.shape[0])
+
+    def get_id(self, index: int) -> int:
+        return int(self._ids[index])
+
+    def get_segmentation_color(self, index: int) -> np.ndarray:
+        return self._colors[index]
+
+
+class Framerate(OutputData):
+    def get_data(self) -> Frame.Framerate:
+        return Frame.Framerate.GetRootAsFramerate(self.bytes, 0)
+
+    def get_target_framerate(self) -> int:
+        return int(self.data.TargetFramerate())
+
+    def get_frame_dt(self) -> float:
+        return float(self.data.FrameDt())
+
+    def get_physics_timestep(self) -> float:
+        return float(self.data.PhysicsTimeStep())
+
+
+class OccupancyMap(OutputData):
+    def __init__(self, b):
+        super().__init__(b)
+        self._shape: np.ndarray = self.data.ShapeAsNumpy()
+        self._map: np.ndarray = self.data.MapAsNumpy().reshape(self._shape)
+        self._positions: np.ndarray = self.data.PositionsAsNumpy().reshape(self._shape[0], self._shape[1], 2)
+
+    def get_data(self) -> Occ.OccupancyMap:
+        return Occ.OccupancyMap.GetRootAsOccupancyMap(self.bytes, 0)
+
+    def get_shape(self) -> np.ndarray:
+        return self._shape
+
+    def get_map(self) -> np.ndarray:
+        return self._map
+
+    def get_positions(self) -> np.ndarray:
+        return self._positions
+
+
+class EulerAngles(OutputData):
+    def __init__(self, b):
+        super().__init__(b)
+        self._ids = self.data.IdsAsNumpy()
+        self._rotations = self.data.RotationsAsNumpy().reshape(-1, 3)
+
+    def get_data(self) -> Eulers.EulerAngles:
+        return Eulers.EulerAngles.GetRootAsEulerAngles(self.bytes, 0)
+
+    def get_num(self) -> int:
+        return len(self._ids)
+
+    def get_id(self, index: int) -> int:
+        return int(self._ids[index])
+
+    def get_rotation(self, index: int) -> np.ndarray:
+        return self._rotations[index]
+
+
+class Drones(OutputData):
+    def __init__(self, b):
+        super().__init__(b)
+        self._ids: np.ndarray = self.data.IdsAsNumpy()
+        self._raycast_hits: np.ndarray = self.data.RaycastHitsAsNumpy()
+        self._raycasts: np.ndarray = self.data.RaycastsAsNumpy().reshape(-1, 3)
+        self._motor_ons: np.ndarray = self.data.MotorOnAsNumpy()
+
+    def get_data(self) -> Dro.Drones:
+        return Dro.Drones.GetRootAsDrones(self.bytes, 0)
+
+    def get_num(self) -> int:
+        return int(self._ids.shape[0])
+
+    def get_id(self, index: int) -> int:
+        return int(self._ids[index])
+
+    def get_raycast_hit(self, index: int) -> bool:
+        return bool(self._raycast_hits[index])
+
+    def get_raycast(self, index: int) -> np.ndarray:
+        return self._raycasts[index]
+
+    def get_motor_on(self, index: int) -> bool:
+        return bool(self._motor_ons[index])