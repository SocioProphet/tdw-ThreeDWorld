--- conflicted
+++ resolved
@@ -15,13 +15,8 @@
     2. Reach laterally towards the (x, z) coordinates of the target.
     """
 
-<<<<<<< HEAD
-    def get_actions(self, resp: List[bytes], static: ReplicantStatic, dynamic: ReplicantDynamic) -> List[ReachFor]:
+    def get_actions(self, resp: List[bytes], static: ReplicantStatic, dynamic: ReplicantDynamic) -> List[Action]:
         targets_1 = []
-=======
-    def get_actions(self, resp: List[bytes], static: ReplicantStatic, dynamic: ReplicantDynamic) -> List[Action]:
-        targets_0 = []
->>>>>>> 899c6265
         for target in self.targets:
             # Get the target as a numpy array.
             if isinstance(target, np.ndarray):
