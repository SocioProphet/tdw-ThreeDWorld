--- conflicted
+++ resolved
@@ -85,10 +85,7 @@
 
 This was introduced in v1.8 and ended up not being that useful; it also slows down the controller too much to be practical.
 
-<<<<<<< HEAD
-### E. Replaced `DebugController` with `Debug` add-on
-=======
-### Replaced `FloorplanController` with `Floorplan` add-on
+### E. Replaced `FloorplanController` with `Floorplan` add-on
 
 The `Floorplan` add-on is much more versatile; it can be appended to any controller.
 
@@ -114,8 +111,7 @@
 c.communicate([])
 ```
 
-### Replaced `DebugController` with `Debug` add-on
->>>>>>> 1a1b1f4d
+### F. Replaced `DebugController` with `Debug` add-on
 
 The `Debug` add-on is much more versatile; it can be appended to any controller.
 
@@ -138,7 +134,7 @@
 c.communicate([])
 ```
 
-### F. Replaced `KeyboardController` with `Keyboard` add-on
+### G. Replaced `KeyboardController` with `Keyboard` add-on
 
 The `Keyboard` add-on is much more versatile; it can be appended to any controller.
 
