--- conflicted
+++ resolved
@@ -12,31 +12,18 @@
 
 ***
 
-<<<<<<< HEAD
-=======
 ***
 
->>>>>>> 74624fc6
 ## Functions
 
 #### \_\_init\_\_
 
-<<<<<<< HEAD
-**`SubObjectStatic(static_composite_objects, object_index, sub_object_index)`**
-=======
 \_\_init\_\_
 
 **`LightStatic(static_composite_objects, object_index, sub_object_index)`**
->>>>>>> 74624fc6
 
 | Parameter | Type | Default | Description |
 | --- | --- | --- | --- |
 | static_composite_objects |  StaticCompositeObjects |  | `StaticCompositeObjects` output data. |
 | object_index |  int |  | The object index. |
-<<<<<<< HEAD
-| sub_object_index |  int |  | The index of this sub-object. |
-
-
-=======
-| sub_object_index |  int |  | The index of this sub-object. |
->>>>>>> 74624fc6
+| sub_object_index |  int |  | The index of this sub-object. |